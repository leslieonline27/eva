# -*- coding: utf-8 -*-
"""
    Onename API
    Copyright 2015 Halfmoon Labs, Inc.
    ~~~~~
"""

import json
import traceback
import requests
import ssl

from requests.exceptions import ConnectionError as RequestsConnectionError
from requests.exceptions import Timeout as RequestsTimeout
from flask import request, jsonify
from pybitcoin.rpc import namecoind
from flask_crossdomain import crossdomain

from . import app
from .errors import InvalidProfileDataError, UsernameTakenError, \
    InternalProcessingError, ResolverConnectionError, \
    BroadcastTransactionError, DatabaseLookupError, InternalSSLError, \
    DatabaseSaveError, DKIMPubkeyError, UsernameNotRegisteredError

from .parameters import parameters_required
from .auth import auth_required
from .db import utxo_index, address_to_utxo, address_to_keys
from .settings import NMC_RESOLVER_URL, SEARCH_URL
from .models import User
from .dkim import dns_resolver, parse_pubkey_from_data, DKIM_RECORD_PREFIX


def format_utxo_data(utxo_id, utxo_data):
    unspent = None
    if 'scriptPubKey' in utxo_data and 'value' in utxo_data:
        unspent = {
            'txid': utxo_id.rsplit('_')[0],
            'vout': utxo_id.rsplit('_')[1],
            'scriptPubKey': utxo_data['scriptPubKey'],
            'amount': utxo_data['value']
        }
    return unspent


def get_unspents(address):
    unspents = []
    entries = address_to_utxo.find({'address': address})
    for entry in entries:
        if 'utxo' in entry:
            utxo_id = entry['utxo']
            utxo = utxo_index.find_one({'id': utxo_id})
            if 'data' in utxo:
                unspent = format_utxo_data(utxo_id, utxo['data'])
                unspents.append(unspent)
    return unspents


<<<<<<< HEAD
@app.route('/v1/users/<usernames>', methods=['GET'])
@auth_required(exception_paths=['/v1/users/fredwilson'])
=======
@app.route('/v1/users/<passnames>', methods=['GET'])
# @auth_required(exception_paths=['/v1/users/fredwilson'])
>>>>>>> 9d4ac17e
@crossdomain(origin='*')
def api_user(usernames):
    BASE_URL = NMC_RESOLVER_URL + '/v1/users/'

    try:
        resp = requests.get(BASE_URL + usernames, timeout=10, verify=False)
    except (RequestsConnectionError, RequestsTimeout) as e:
        raise ResolverConnectionError()

    data = resp.json()

    usernames = usernames.split(',')

    if len(usernames) is 1:
        username = usernames[0]
        if 'error' in data:
            error = UsernameNotRegisteredError('')
            data[username] = {
                'error': error.to_dict()
            }
            return jsonify(data), 404

    for username in usernames:
        if username not in data:
            error = UsernameNotRegisteredError('')
            data[username] = {
                'error': error.to_dict()
            }

        try:
            json.loads(json.dumps(data[username]))
        except:
            error = InvalidProfileDataError('')
            data[username] = {
                'error': error.to_dict()
            }

    return jsonify(data), 200


@app.route('/v1/users', methods=['POST'])
@auth_required()
@parameters_required(['username', 'recipient_address'])
@crossdomain(origin='*')
def register_user():
    REGISTRATION_MESSAGE = (
        "This profile was registered using the Onename"
        " API - https://api.onename.com")

    data = json.loads(request.data)

    username = data['username']

    profile_lookup = api_user(username)

    if 'error' in profile_lookup.data and profile_lookup.status_code == 404:

        if 'profile' in data:
            profile = data['profile']
        else:
            profile = {
                'status': 'registered',
                'message': REGISTRATION_MESSAGE
            }
    else:
        raise UsernameTakenError()

    matching_profiles = User.objects(username=username)

    if len(matching_profiles):
        """ Someone else already tried registering this name
            but the username is not yet registered on the blockchain.
            Don't tell the client that someone else's request is processing.
        """
        pass
    else:
        profile = User(username=username, profile=json.dumps(profile),
                            transfer_address=data['recipient_address'])
        try:
            profile.save()
        except Exception as e:
            raise DatabaseSaveError()

    resp = {'status': 'success'}

    return jsonify(resp), 200


@app.route('/v1/search', methods=['GET'])
@auth_required(exception_queries=['fredwilson', 'wenger'])
@parameters_required(parameters=['query'])
@crossdomain(origin='*')
def search_people():

    search_url = SEARCH_URL + '/search/name'

    name = request.values['query']

    try:
        resp = requests.get(url=search_url, params={'query': name})
    except (RequestsConnectionError, RequestsTimeout) as e:
        raise InternalProcessingError()

    data = resp.json()
    if not ('results' in data and isinstance(data['results'], list)):
        data = {'results': []}

    return jsonify(data), 200


@app.route('/v1/transactions', methods=['POST'])
@auth_required()
@parameters_required(['signed_hex'])
@crossdomain(origin='*')
def broadcast_tx():
    data = json.loads(request.data)
    signed_hex = data['signed_hex']

    try:
        namecoind_response = namecoind.sendrawtransaction(signed_hex)
    except ssl.SSLError:
        raise InternalSSLError()
    except Exception as e:
        traceback.print_exc()
        raise BroadcastTransactionError()

    if 'code' in namecoind_response:
        raise BroadcastTransactionError(namecoind_response['message'])

    resp = {'transaction_hash': namecoind_response, 'status': 'success'}

    return jsonify(resp), 200


@app.route('/v1/addresses/<address>/unspents', methods=['GET'])
@auth_required(exception_paths=[
    '/v1/addresses/N8PcBQnL4oMuM6aLsQow6iG59yks1AtQX4/unspents'])
@crossdomain(origin='*')
def get_address_unspents(address):
    try:
        unspent_outputs = get_unspents(address)
    except Exception as e:
        traceback.print_exc()
        raise DatabaseLookupError()

    resp = {'unspents': unspent_outputs}

    return jsonify(resp), 200


@app.route('/v1/addresses/<address>/names', methods=['GET'])
@auth_required(exception_paths=[
    '/v1/addresses/MyVZe4nwF45jeooXw2v1VtXyNCPczbL2EE/names'])
@crossdomain(origin='*')
def get_address_names(address):
    try:
        results = address_to_keys.find({'address': address})
    except Exception as e:
        raise DatabaseLookupError()

    names_owned = []
    for result in results:
        if 'key' in result:
            names_owned.append(result['key'].lstrip('u/'))

    resp = {'names': names_owned}

    return jsonify(resp), 200


@app.route('/v1/users', methods=['GET'])
@auth_required()
@crossdomain(origin='*')
def get_all_users():
    resp_json = {}

    # Specify the URL for the namespace call. If 'recent_blocks' is present,
    # limit the call to only the names registered in that recent # of blocks.
    namespace_url = NMC_RESOLVER_URL + '/v1/namespace'
    if 'recent_blocks' in request.values:
        try:
            recent_blocks_int = int(request.values['recent_blocks'])
        except:
            abort(400)
        else:
            if not (recent_blocks_int > 0 and recent_blocks_int <= 100):
                recent_blocks_int = 100
            namespace_url += '/recent/' + str(recent_blocks_int)

    # Add in the data for the namespace call.
    try:
        namespace_resp = requests.get(namespace_url, timeout=10, verify=False)
        resp_json.update(namespace_resp.json())
    except (RequestsConnectionError, RequestsTimeout) as e:
        raise ResolverConnectionError()

    return jsonify(resp_json), 200


@app.route('/v1/stats/users', methods=['GET'])
@crossdomain(origin='*')
def get_user_stats():
    resp_json = {}

    stats_url = NMC_RESOLVER_URL + '/v1/users'
    try:
        stats_resp = requests.get(stats_url, timeout=10, verify=False)
        resp_json.update(stats_resp.json())
    except (RequestsConnectionError, RequestsTimeout) as e:
        raise ResolverConnectionError()

    return jsonify(resp_json), 200


@app.route('/v1/domains/<domain>/dkim', methods=['GET'])
@auth_required(exception_paths=['/v1/domains/onename.com/dkim'])
@crossdomain(origin='*')
def get_dkim_pubkey(domain):
    domain = DKIM_RECORD_PREFIX + domain
    data = dns_resolver(domain)
    public_key_data = parse_pubkey_from_data(data)

    if public_key_data['public_key'] is None:
        raise DKIMPubkeyError()

    resp = public_key_data

    return jsonify(resp), 200<|MERGE_RESOLUTION|>--- conflicted
+++ resolved
@@ -13,58 +13,37 @@
 from requests.exceptions import ConnectionError as RequestsConnectionError
 from requests.exceptions import Timeout as RequestsTimeout
 from flask import request, jsonify
-from pybitcoin.rpc import namecoind
 from flask_crossdomain import crossdomain
+
+from basicrpc import Proxy
+from pybitcoin import get_unspents, ChainComClient
+from pybitcoin import bitcoind
 
 from . import app
 from .errors import InvalidProfileDataError, UsernameTakenError, \
     InternalProcessingError, ResolverConnectionError, \
     BroadcastTransactionError, DatabaseLookupError, InternalSSLError, \
-    DatabaseSaveError, DKIMPubkeyError, UsernameNotRegisteredError
+    DatabaseSaveError, DKIMPubkeyError, UsernameNotRegisteredError, \
+    UpgradeInprogressError
 
 from .parameters import parameters_required
 from .auth import auth_required
 from .db import utxo_index, address_to_utxo, address_to_keys
-from .settings import NMC_RESOLVER_URL, SEARCH_URL
 from .models import User
 from .dkim import dns_resolver, parse_pubkey_from_data, DKIM_RECORD_PREFIX
 
-
-def format_utxo_data(utxo_id, utxo_data):
-    unspent = None
-    if 'scriptPubKey' in utxo_data and 'value' in utxo_data:
-        unspent = {
-            'txid': utxo_id.rsplit('_')[0],
-            'vout': utxo_id.rsplit('_')[1],
-            'scriptPubKey': utxo_data['scriptPubKey'],
-            'amount': utxo_data['value']
-        }
-    return unspent
-
-
-def get_unspents(address):
-    unspents = []
-    entries = address_to_utxo.find({'address': address})
-    for entry in entries:
-        if 'utxo' in entry:
-            utxo_id = entry['utxo']
-            utxo = utxo_index.find_one({'id': utxo_id})
-            if 'data' in utxo:
-                unspent = format_utxo_data(utxo_id, utxo['data'])
-                unspents.append(unspent)
-    return unspents
-
-
-<<<<<<< HEAD
+from .settings import RESOLVER_URL, SEARCH_URL
+from .settings import CHAIN_API_ID, CHAIN_API_SECRET
+from .settings import BLOCKSTORED_SERVER, BLOCKSTORED_PORT
+from .settings import DHT_MIRROR, DHT_MIRROR_PORT
+
+
 @app.route('/v1/users/<usernames>', methods=['GET'])
-@auth_required(exception_paths=['/v1/users/fredwilson'])
-=======
-@app.route('/v1/users/<passnames>', methods=['GET'])
 # @auth_required(exception_paths=['/v1/users/fredwilson'])
->>>>>>> 9d4ac17e
 @crossdomain(origin='*')
 def api_user(usernames):
-    BASE_URL = NMC_RESOLVER_URL + '/v1/users/'
+
+    BASE_URL = RESOLVER_URL + '/v2/users/'
 
     try:
         resp = requests.get(BASE_URL + usernames, timeout=10, verify=False)
@@ -177,11 +156,14 @@
 @parameters_required(['signed_hex'])
 @crossdomain(origin='*')
 def broadcast_tx():
+
+    raise UpgradeInprogressError()
+
     data = json.loads(request.data)
     signed_hex = data['signed_hex']
 
     try:
-        namecoind_response = namecoind.sendrawtransaction(signed_hex)
+        bitcoind_response = bitcoind.sendrawtransaction(signed_hex)
     except ssl.SSLError:
         raise InternalSSLError()
     except Exception as e:
@@ -198,14 +180,12 @@
 
 @app.route('/v1/addresses/<address>/unspents', methods=['GET'])
 @auth_required(exception_paths=[
-    '/v1/addresses/N8PcBQnL4oMuM6aLsQow6iG59yks1AtQX4/unspents'])
+    '/v1/addresses/19bXfGsGEXewR6TyAV3b89cSHBtFFewXt6/unspents'])
 @crossdomain(origin='*')
 def get_address_unspents(address):
-    try:
-        unspent_outputs = get_unspents(address)
-    except Exception as e:
-        traceback.print_exc()
-        raise DatabaseLookupError()
+
+    client = ChainComClient(api_key_id=CHAIN_API_ID, api_key_secret=CHAIN_API_SECRET)
+    unspent_outputs = get_unspents(address, blockchain_client=client)
 
     resp = {'unspents': unspent_outputs}
 
@@ -217,15 +197,10 @@
     '/v1/addresses/MyVZe4nwF45jeooXw2v1VtXyNCPczbL2EE/names'])
 @crossdomain(origin='*')
 def get_address_names(address):
-    try:
-        results = address_to_keys.find({'address': address})
-    except Exception as e:
-        raise DatabaseLookupError()
+
+    raise UpgradeInprogressError()
 
     names_owned = []
-    for result in results:
-        if 'key' in result:
-            names_owned.append(result['key'].lstrip('u/'))
 
     resp = {'names': names_owned}
 
@@ -236,42 +211,21 @@
 @auth_required()
 @crossdomain(origin='*')
 def get_all_users():
+
+    raise UpgradeInprogressError()
+
     resp_json = {}
 
-    # Specify the URL for the namespace call. If 'recent_blocks' is present,
-    # limit the call to only the names registered in that recent # of blocks.
-    namespace_url = NMC_RESOLVER_URL + '/v1/namespace'
-    if 'recent_blocks' in request.values:
-        try:
-            recent_blocks_int = int(request.values['recent_blocks'])
-        except:
-            abort(400)
-        else:
-            if not (recent_blocks_int > 0 and recent_blocks_int <= 100):
-                recent_blocks_int = 100
-            namespace_url += '/recent/' + str(recent_blocks_int)
-
-    # Add in the data for the namespace call.
-    try:
-        namespace_resp = requests.get(namespace_url, timeout=10, verify=False)
-        resp_json.update(namespace_resp.json())
-    except (RequestsConnectionError, RequestsTimeout) as e:
-        raise ResolverConnectionError()
-
     return jsonify(resp_json), 200
 
 
 @app.route('/v1/stats/users', methods=['GET'])
 @crossdomain(origin='*')
 def get_user_stats():
+
+    raise UpgradeInprogressError()
+
     resp_json = {}
-
-    stats_url = NMC_RESOLVER_URL + '/v1/users'
-    try:
-        stats_resp = requests.get(stats_url, timeout=10, verify=False)
-        resp_json.update(stats_resp.json())
-    except (RequestsConnectionError, RequestsTimeout) as e:
-        raise ResolverConnectionError()
 
     return jsonify(resp_json), 200
 
@@ -280,6 +234,7 @@
 @auth_required(exception_paths=['/v1/domains/onename.com/dkim'])
 @crossdomain(origin='*')
 def get_dkim_pubkey(domain):
+
     domain = DKIM_RECORD_PREFIX + domain
     data = dns_resolver(domain)
     public_key_data = parse_pubkey_from_data(data)
