--- conflicted
+++ resolved
@@ -137,13 +137,10 @@
 
 from .schemas import OP_URLENCODED_PATTERN, OP_NAME_PATTERN, OP_USER_ID_PATTERN, OP_BASE58CHECK_PATTERN
 
-<<<<<<< HEAD
 from .token_file import token_file_profile_serialize, token_file_update_profile, token_file_get, token_file_put, token_file_delete, \
     lookup_name_privkey, lookup_signing_privkey, lookup_signing_pubkeys, token_file_get_key_order, lookup_delegated_device_pubkeys, \
     token_file_create, lookup_app_pubkeys, token_file_get_app_name, token_file_update_apps
 
-=======
->>>>>>> 5dd01c72
 import virtualchain
 from virtualchain.lib.ecdsalib import *
 
@@ -3784,7 +3781,6 @@
     return {'status': True}
 
 
-<<<<<<< HEAD
 def find_signing_privkey(name, args_signing_privkey, wallet_keys=None, config_path=CONFIG_PATH, password=None, proxy=None, parsed_token_file=None):
     """
     Find the signing private key to use--either the one given in args_signing_privkey,
@@ -3953,8 +3949,6 @@
     return {'status': True, 'privkey': app_privkey}
 
 
-=======
->>>>>>> 5dd01c72
 def cli_put_profile(args, config_path=CONFIG_PATH, password=None, proxy=None, force_data=False, wallet_keys=None):
     """
     command: put_profile advanced
@@ -5054,8 +5048,6 @@
     opt: datastore_id (str) 'The application datastore ID'
     opt: device_ids (str) 'The CSV of device IDs owned by the blockchain ID'
     """
-<<<<<<< HEAD
-    
     blockchain_id = None
     app_name = None
     datastore_id = None
@@ -5081,18 +5073,6 @@
         res = lookup_delegated_device_pubkeys(blockchain_id, proxy=proxy)
         if 'error' in res:
             return res
-=======
-    blockchain_id = str(args.blockchain_id)
-    datastore_id = str(args.datastore_id)
-
-    # get the list of device IDs to use 
-    device_ids = getattr(args, 'device_ids', None)
-    if device_ids:
-        device_ids = device_ids.split(',')
->>>>>>> 5dd01c72
-
-    else:
-        raise NotImplemented("Missing token file parsing logic")
 
     return get_datastore_by_type('datastore', blockchain_id, app_name, datastore_id, device_ids, config_path=config_path )
 
@@ -5149,15 +5129,11 @@
     """
 
     path = str(args.path)
-<<<<<<< HEAD
-    
     blockchain_id = None
 
     if getattr(args, 'blockchain_id', None):
         blockchain_id = str(args.blockchain_id)
 
-=======
->>>>>>> 5dd01c72
     datastore_privkey_hex = str(args.privkey)
     datastore_pubkey_hex = get_pubkey_hex(datastore_privkey_hex)
     datastore_id = datastore_get_id(datastore_pubkey_hex)
@@ -5320,33 +5296,11 @@
     if hasattr(args, 'force') and args.force.lower() in ['1', 'true']:
         force = True
 
-<<<<<<< HEAD
     res = find_datastore_device_pubkeys(blockchain_id, getattr(args, 'device_ids', None), getattr(args, 'device_pubkeys', None), full_application_name=app_name, datastore_id=datastore_id, proxy=proxy)
     if 'error' in res:
         return {'error': 'Failed to query device list for {}: {}'.format(name, res['error'])}
    
     data_pubkeys = res['pubkeys']
-=======
-    # get the list of device IDs to use 
-    device_ids = getattr(args, 'device_ids', None)
-    if device_ids:
-        device_ids = device_ids.split(',')
-
-    else:
-        raise NotImplemented("Missing token file parsing logic")
-
-    device_pubkeys = None
-    if hasattr(args, 'device_pubkeys'):
-        device_pubkeys = str(args.device_pubkeys).split(',')
-    else:
-        raise NotImplemented("No support for token files")
-
-    assert len(device_ids) == len(device_pubkeys)
-    data_pubkeys = [{
-        'device_id': dev_id,
-        'public_key': pubkey
-    } for (dev_id, pubkey) in zip(device_ids, device_pubkeys)]
->>>>>>> 5dd01c72
 
     res = datastore_file_get('datastore', blockchain_id, app_name, path, data_pubkeys, datastore_id=datastore_id, extended=extended, force=force, config_path=config_path)
     if json_is_error(res):
@@ -5378,7 +5332,6 @@
         blockchain_id = None
     else:
         blockchain_id = str(blockchain_id)
-<<<<<<< HEAD
      
     app_name = getattr(args, 'app_name', '')
     if app_name is None or len(app_name) == 0:
@@ -5393,8 +5346,6 @@
         datastore_id = str(args.datastore_id)
 
     proxy = get_default_proxy() if proxy is None else proxy
-=======
->>>>>>> 5dd01c72
 
     path = str(args.path)
     extended = False
@@ -5407,33 +5358,11 @@
     if hasattr(args, 'force') and args.force.lower() in ['1', 'true']:
         force = True
 
-<<<<<<< HEAD
     res = find_datastore_device_pubkeys(blockchain_id, getattr(args, 'device_ids', None), getattr(args, 'device_pubkeys', None), full_application_name=app_name, datastore_id=datastore_id, proxy=proxy)
     if 'error' in res:
         return {'error': 'Failed to query device list for {}: {}'.format(name, res['error'])}
    
     data_pubkeys = res['pubkeys']
-=======
-    # get the list of device IDs to use 
-    device_ids = getattr(args, 'device_ids', None)
-    if device_ids:
-        device_ids = device_ids.split(',')
-
-    else:
-        raise NotImplemented("Missing token file parsing logic")
-
-    device_pubkeys = None
-    if hasattr(args, 'device_pubkeys'):
-        device_pubkeys = str(args.device_pubkeys).split(',')
-    else:
-        raise NotImplemented("No support for token files")
-
-    assert len(device_ids) == len(device_pubkeys)
-    data_pubkeys = [{
-        'device_id': dev_id,
-        'public_key': pubkey
-    } for (dev_id, pubkey) in zip(device_ids, device_pubkeys)]
->>>>>>> 5dd01c72
 
     res = datastore_dir_list('datastore', blockchain_id, app_name, path, data_pubkeys, datastore_id=datastore_id, extended=extended, force=force, config_path=config_path )
     if json_is_error(res):
@@ -5489,35 +5418,11 @@
     if hasattr(args, 'force') and args.force.lower() in ['1', 'true']:
         force = True
 
-<<<<<<< HEAD
     res = find_datastore_device_pubkeys(blockchain_id, getattr(args, 'device_ids', None), getattr(args, 'device_pubkeys', None), full_application_name=app_name, datastore_id=datastore_id, proxy=proxy)
     if 'error' in res:
         return {'error': 'Failed to query device list for {}: {}'.format(name, res['error'])}
    
     data_pubkeys = res['pubkeys']
-=======
-    # get the list of device IDs to use 
-    device_ids = getattr(args, 'device_ids', None)
-    if device_ids:
-        device_ids = device_ids.split(',')
-
-    else:
-        # TODO
-        raise NotImplemented("Missing token file parsing logic")
-
-    device_pubkeys = None
-    if hasattr(args, 'device_pubkeys'):
-        device_pubkeys = str(args.device_pubkeys).split(',')
-    else:
-        # TODO
-        raise NotImplemented("No support for token files")
-
-    assert len(device_ids) == len(device_pubkeys)
-    data_pubkeys = [{
-        'device_id': dev_id,
-        'public_key': pubkey
-    } for (dev_id, pubkey) in zip(device_ids, device_pubkeys)]
->>>>>>> 5dd01c72
 
     res = datastore_path_stat('datastore', blockchain_id, app_name, path, data_pubkeys, datastore_id=datastore_id, extended=extended, force=force, config_path=config_path) 
     if json_is_error(res):
@@ -5581,36 +5486,11 @@
     if hasattr(args, 'idata') and args.idata.lower() in ['1', 'true']:
         idata = True
 
-<<<<<<< HEAD
     res = find_datastore_device_pubkeys(blockchain_id, getattr(args, 'device_ids', None), getattr(args, 'device_pubkeys', None), full_application_name=app_name, datastore_id=datastore_id, proxy=proxy)
     if 'error' in res:
         return {'error': 'Failed to query device list for {}: {}'.format(name, res['error'])}
    
     data_pubkeys = res['pubkeys']
-=======
-    # get the list of device IDs to use 
-    device_ids = getattr(args, 'device_ids', None)
-    if device_ids:
-        device_ids = device_ids.split(',')
-
-    else:
-        # TODO
-        raise NotImplemented("Missing token file parsing logic")
-
-    device_pubkeys = None
-    if hasattr(args, 'device_pubkeys'):
-        device_pubkeys = str(args.device_pubkeys).split(',')
-    else:
-        # TODO
-        raise NotImplemented("No support for token files")
-
-    assert len(device_ids) == len(device_pubkeys)
-    data_pubkeys = [{
-        'device_id': dev_id,
-        'public_key': pubkey
-    } for (dev_id, pubkey) in zip(device_ids, device_pubkeys)]
->>>>>>> 5dd01c72
-
     return datastore_inode_getinode('datastore', blockchain_id, app_name, inode_uuid, data_pubkeys, datastore_id=datastore_id, extended=extended, force=force, idata=idata, config_path=config_path) 
 
 
