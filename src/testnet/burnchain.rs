use std::sync::mpsc;
use std::thread;
use std::time;
use std::sync::{Arc, Mutex};

use super::{Config};

use burnchains::{Burnchain, BurnchainBlockHeader, BurnchainHeaderHash, BurnchainBlock, Txid};
use burnchains::bitcoin::BitcoinBlock;
use chainstate::burn::db::burndb::{BurnDB};
use chainstate::burn::{BlockSnapshot};
use chainstate::burn::operations::{BlockstackOperationType};
use util::hash::Sha256Sum;
use util::get_epoch_time_secs;

/// BurnchainSimulator is simulating a simplistic burnchain.
pub struct BurnchainSimulator {
    config: Config,
    burnchain: Burnchain,
    // mem_pool: Arc<Mutex<Vec<BlockstackOperationType>>>,
    // db: Option<Arc<Mutex<BurnDB>>>,
    db: Option<BurnDB>
}

pub struct BurnchainState {
    pub chain_tip: BlockSnapshot,
    pub ops: Vec<BlockstackOperationType>,
    // pub db: Arc<Mutex<BurnDB>>,
}

impl BurnchainSimulator {

    pub fn new(config: Config) -> Self {
        let burnchain = Burnchain::new(&config.burnchain_path, &config.chain, &config.testnet_name)
            .expect("Error while instantiating burnchain");

        Self {
            config: config,
            burnchain: burnchain,
            db: None,
        }
    }

    pub fn burndb_mut(&mut self) -> &mut BurnDB {
        match self.db {
            Some(ref mut burndb) => burndb,
            None => {
                unreachable!();
            }
        }
    }
    
    fn get_chain_tip(&mut self) -> BlockSnapshot {
        match self.db {
            Some(ref mut db) => {
                BurnDB::get_canonical_burn_chain_tip(db.conn())
                    .expect("FATAL: failed to get canonical chain tip")
            },
            None => {
                unreachable!();
            }
        }
    }
   
    pub fn make_genesis_block(&mut self) -> BurnchainState {
<<<<<<< HEAD
        let block_time = time::Duration::from_millis(self.config.burnchain_block_time);

        let db = match BurnDB::connect(&self.config.burnchain_path, 0, &BurnchainHeaderHash([0u8; 32]), get_epoch_time_secs(), true) {
=======
        let db = match BurnDB::connect(&self.config.burnchain_path, 0, &BurnchainHeaderHash([0u8; 32]), true) {
>>>>>>> 99bf8e10
            Ok(db) => db,
            Err(_) => panic!("Error while connecting to burnchain db")
        };

        self.db = Some(db);

        let genesis_state = BurnchainState {
            chain_tip: self.get_chain_tip(),
            ops: vec![],
        };

        genesis_state
    }

    pub fn make_next_block(&mut self, mut ops: Vec<BlockstackOperationType>) -> BurnchainState {
        let chain_tip = self.get_chain_tip();

        // Simulating mining
        let next_block_header = BurnchainSimulator::build_next_block_header(&chain_tip);
        let mut vtxindex = 1;

        // Updating ops properties before including them in the new block
        for op in ops.iter_mut() {
            match op {
                BlockstackOperationType::LeaderKeyRegister(ref mut op) => {
                    op.block_height = next_block_header.block_height;
                    op.burn_header_hash = next_block_header.block_hash;
                    op.vtxindex = vtxindex;
                    op.txid = Txid(Sha256Sum::from_data(format!("{}::{}", op.block_height, vtxindex).as_bytes()).0);
                },
                BlockstackOperationType::LeaderBlockCommit(ref mut op) => {
                    op.block_height = next_block_header.block_height;
                    op.burn_header_hash = next_block_header.block_hash;
                    op.vtxindex = vtxindex;
                    op.txid = Txid(Sha256Sum::from_data(format!("{}::{}", op.block_height, vtxindex).as_bytes()).0);
                },
                BlockstackOperationType::UserBurnSupport(ref mut op) => {
                    op.block_height = next_block_header.block_height;
                    op.burn_header_hash = next_block_header.block_hash;
                    op.vtxindex = vtxindex;
                    op.txid = Txid(Sha256Sum::from_data(format!("{}::{}", op.block_height, vtxindex).as_bytes()).0);
                }
            }
            vtxindex += 1;
        }
        
        // Include txs in a new block   
        let new_chain_tip = {
            match self.db {
                None => {
                    unreachable!();
                },
                Some(ref mut burn_db) => {
                    let mut burn_tx = burn_db.tx_begin().unwrap();
                    let new_chain_tip = Burnchain::process_block_ops(
                        &mut burn_tx, 
                        &self.burnchain, 
                        &chain_tip, 
                        &next_block_header, 
                        &ops).unwrap();
                    burn_tx.commit().unwrap();
                    new_chain_tip
                }
            }
        };

        // Transmit the new state
        let new_state = BurnchainState {
            chain_tip: new_chain_tip,
            ops: ops
        };

        new_state
    }

    fn build_next_block_header(current_block: &BlockSnapshot) -> BurnchainBlockHeader {
        let curr_hash = &current_block.burn_header_hash.to_bytes()[..];
        let next_hash = Sha256Sum::from_data(&curr_hash);

        let block = BurnchainBlock::Bitcoin(BitcoinBlock::new(
            current_block.block_height + 1,
            &BurnchainHeaderHash::from_bytes(next_hash.as_bytes()).unwrap(), 
            &current_block.burn_header_hash, 
            &vec![],
            get_epoch_time_secs()));
        block.header(&current_block)
    }
}<|MERGE_RESOLUTION|>--- conflicted
+++ resolved
@@ -63,13 +63,7 @@
     }
    
     pub fn make_genesis_block(&mut self) -> BurnchainState {
-<<<<<<< HEAD
-        let block_time = time::Duration::from_millis(self.config.burnchain_block_time);
-
         let db = match BurnDB::connect(&self.config.burnchain_path, 0, &BurnchainHeaderHash([0u8; 32]), get_epoch_time_secs(), true) {
-=======
-        let db = match BurnDB::connect(&self.config.burnchain_path, 0, &BurnchainHeaderHash([0u8; 32]), true) {
->>>>>>> 99bf8e10
             Ok(db) => db,
             Err(_) => panic!("Error while connecting to burnchain db")
         };
