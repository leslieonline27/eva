--- conflicted
+++ resolved
@@ -113,11 +113,7 @@
         let mut all_receipts = vec![];
    
         {
-<<<<<<< HEAD
-            let mut clarity_tx = StacksChainState::begin_unconfirmed(db_config, chainstate.headers_db(), &mut self.clarity_inst, &self.confirmed_chain_tip);
-=======
-            let mut clarity_tx = StacksChainState::begin_unconfirmed(db_config, &chainstate.headers_db, &mut self.clarity_inst, burn_dbconn, &self.confirmed_chain_tip);
->>>>>>> 0fd5da30
+            let mut clarity_tx = StacksChainState::begin_unconfirmed(db_config, chainstate.headers_db(), &mut self.clarity_inst, burn_dbconn, &self.confirmed_chain_tip);
 
             for mblock in mblocks.into_iter() {
                 if (last_mblock.is_some() && mblock.header.sequence <= last_mblock_seq) || (last_mblock.is_none() && mblock.header.sequence != 0) {
