use std::collections::{VecDeque, HashMap};
use std::convert::TryFrom;

use vm::contracts::Contract;
<<<<<<< HEAD
use vm::errors::{Error, InterpreterError, RuntimeErrorType, UncheckedError, InterpreterResult as Result, IncomparableError};
use vm::types::{Value, OptionalData, TypeSignature, TupleTypeSignature, AtomTypeIdentifier, PrincipalData, QualifiedContractIdentifier, NONE};
=======
use vm::errors::{Error, InterpreterError, RuntimeErrorType, CheckErrors, InterpreterResult as Result, IncomparableError};
use vm::types::{Value, OptionalData, TypeSignature, TupleTypeSignature, PrincipalData, NONE};
>>>>>>> 4e39cb9d

use chainstate::burn::{VRFSeed, BlockHeaderHash};
use burnchains::BurnchainHeaderHash;

use util::hash::Sha256Sum;
use vm::database::structures::{
    FungibleTokenMetadata, NonFungibleTokenMetadata, ContractMetadata,
    DataMapMetadata, DataVariableMetadata, ClaritySerializable, SimmedBlock,
    ClarityDeserializable,
};
use vm::database::{
    KeyValueStorage, RollbackWrapper
};


const SIMMED_BLOCK_TIME: u64 = 10 * 60; // 10 min

pub enum StoreType {
    DataMap, Variable, FungibleToken, CirculatingSupply, NonFungibleToken,
    DataMapMeta, VariableMeta, FungibleTokenMeta, NonFungibleTokenMeta,
    Contract,
    SimmedBlock, SimmedBlockHeight
}

pub struct ClarityDatabase<'a> {
    pub store: RollbackWrapper<'a>
}

impl <'a> ClarityDatabase <'a> {
    pub fn new(store: Box<KeyValueStorage + 'a>) -> ClarityDatabase<'a> {
        ClarityDatabase {
            store: RollbackWrapper::new(store)
        }
    }

    pub fn initialize(&mut self) {
        self.begin();

        use std::time::{SystemTime, UNIX_EPOCH};
        let time_now = SystemTime::now()
            .duration_since(UNIX_EPOCH)
            .expect("Time went backwards")
            .as_secs();

        self.set_simmed_block_height(0);
        for i in 0..20 {
            let block_time = u64::try_from(time_now - ((20 - i) * SIMMED_BLOCK_TIME)).unwrap();
            self.sim_mine_block_with_time(block_time);
        }

        self.commit();
    }

    pub fn begin(&mut self) {
        self.store.nest();
    }

    pub fn commit(&mut self) {
        self.store.commit();
    }

    pub fn roll_back(&mut self) {
        self.store.rollback();
    }

    fn put(&mut self, key: &str, value: &ClaritySerializable) {
        self.store.put(&key, &value.serialize());
    }

    fn get <T> (&mut self, key: &str) -> Option<T> where T: ClarityDeserializable<T> {
        self.store.get(&key)
            .map(|x| T::deserialize(&x))
    }

    fn get_value (&mut self, key: &str, expected: &TypeSignature) -> Option<Value> {
        self.store.get(&key)
            .map(|json| Value::deserialize(&json, expected))
    }

    pub fn make_key_for_trip(contract_identifier: &QualifiedContractIdentifier, data: StoreType, var_name: &str) -> String {
        format!("vm::{}::{}::{}", contract_identifier, data as u8, var_name)
    }

    pub fn make_key_for_quad(contract_identifier: &QualifiedContractIdentifier, data: StoreType, var_name: &str, key_value: String) -> String {
        format!("vm::{}::{}::{}::{}", contract_identifier, data as u8, var_name, key_value)
    }

    pub fn make_contract_key(contract_identifier: &QualifiedContractIdentifier) -> String {
        format!("vm::{}::{}", contract_identifier, StoreType::Contract as u8)
    }

    pub fn insert_contract(&mut self, contract_identifier: &QualifiedContractIdentifier, contract: Contract) {
        let key = ClarityDatabase::make_contract_key(contract_identifier);
        if self.store.has_entry(&key) {
            panic!("Contract already exists {}", contract_identifier);
        } else {
            self.put(&key, &contract);
        }
    }

    pub fn get_contract(&mut self, contract_identifier: &QualifiedContractIdentifier) -> Result<Contract> {
        let key = ClarityDatabase::make_contract_key(contract_identifier);
        self.get(&key)
<<<<<<< HEAD
            .ok_or_else(|| { UncheckedError::UndefinedContract(contract_identifier.to_string()).into() })
=======
            .ok_or_else(|| { CheckErrors::NoSuchContract(contract_name.to_string()).into() })
>>>>>>> 4e39cb9d
    }
}

// Simulating blocks

impl <'a> ClarityDatabase <'a> {
    fn get_simmed_block(&mut self, block_height: u64) -> SimmedBlock {
        let key = ClarityDatabase::make_key_for_trip(
            &QualifiedContractIdentifier::transient(), StoreType::SimmedBlock, &block_height.to_string());
        self.get(&key)
            .expect("Failed to obtain the block for the given block height.")
    }
    
    pub fn get_simmed_block_height(&mut self) -> u64 {
        let key = ClarityDatabase::make_key_for_trip(
            &QualifiedContractIdentifier::transient(), StoreType::SimmedBlockHeight, ":dummy:");
        self.get(&key)
            .expect("Failed to obtain block height.")
    }

    pub fn get_simmed_block_time(&mut self, block_height: u64) -> u64 {
        self.get_simmed_block(block_height)
            .block_time
    }
    pub fn get_simmed_block_header_hash(&mut self, block_height: u64) -> BlockHeaderHash {
        BlockHeaderHash::from_bytes(&self.get_simmed_block(block_height)
                                    .block_header_hash).unwrap()
    }
    pub fn get_simmed_burnchain_block_header_hash(&mut self, block_height: u64) -> BurnchainHeaderHash {
        BurnchainHeaderHash::from_bytes(&self.get_simmed_block(block_height)
                                        .burn_chain_header_hash).unwrap()
    }
    pub fn get_simmed_block_vrf_seed(&mut self, block_height: u64) -> VRFSeed {
        VRFSeed::from_bytes(&self.get_simmed_block(block_height).vrf_seed).unwrap()
    }

    fn set_simmed_block_height(&mut self, block_height: u64) {
        let block_height_key = ClarityDatabase::make_key_for_trip(
            &QualifiedContractIdentifier::transient(), StoreType::SimmedBlockHeight, ":dummy:");
        self.put(&block_height_key, &block_height);
    }

    pub fn sim_mine_block_with_time(&mut self, block_time: u64) {
        let current_height = self.get_simmed_block_height();

        let block_height = current_height + 1;

        let key = ClarityDatabase::make_key_for_trip(
            &QualifiedContractIdentifier::transient(), StoreType::SimmedBlock, &block_height.to_string());

        let mut vrf_seed = [0u8; 32];
        vrf_seed[0] = 1;
        vrf_seed[31] = block_height as u8;

        let mut block_header_hash = [0u8; 32];
        block_header_hash[0] = 2;
        block_header_hash[31] = block_height as u8;

        let mut burn_chain_header_hash = [0u8; 32];
        burn_chain_header_hash[0] = 3;
        burn_chain_header_hash[31] = block_height as u8;

        let block_data = SimmedBlock { block_height, vrf_seed, block_header_hash, burn_chain_header_hash, block_time };

        self.put(&key, &block_data);
        self.set_simmed_block_height(block_height);
    }

    pub fn sim_mine_block(&mut self) {
        let current_height = self.get_simmed_block_height();
        let current_time = self.get_simmed_block_time(current_height);

        let block_time = current_time.checked_add(SIMMED_BLOCK_TIME)
            .expect("Integer overflow while increasing simulated block time");
        self.sim_mine_block_with_time(block_time);
    }

    pub fn sim_mine_blocks(&mut self, count: u32) {
        for i in 0..count {
            self.sim_mine_block();
        }
    }
}

// Variable Functions...
impl <'a> ClarityDatabase <'a> {
    pub fn create_variable(&mut self, contract_identifier: &QualifiedContractIdentifier, variable_name: &str, value_type: TypeSignature) {
        let variable_data = DataVariableMetadata { value_type };

        let key = ClarityDatabase::make_key_for_trip(contract_identifier, StoreType::VariableMeta, variable_name);

        assert!(!self.store.has_entry(&key), "Clarity VM attempted to initialize existing variable");

        self.put(&key, &variable_data);
    }

    fn load_variable(&mut self, contract_identifier: &QualifiedContractIdentifier, variable_name: &str) -> Result<DataVariableMetadata> {
        let key = ClarityDatabase::make_key_for_trip(contract_identifier, StoreType::VariableMeta, variable_name);

        let data = self.get(&key)
            .ok_or(CheckErrors::NoSuchDataVariable(variable_name.to_string()))?;

        Ok(data)
    }

    pub fn set_variable(&mut self, contract_identifier: &QualifiedContractIdentifier, variable_name: &str, value: Value) -> Result<Value> {
        let variable_descriptor = self.load_variable(contract_identifier, variable_name)?;
        if !variable_descriptor.value_type.admits(&value) {
            return Err(CheckErrors::TypeValueError(variable_descriptor.value_type, value).into())
        }

        let key = ClarityDatabase::make_key_for_trip(contract_identifier, StoreType::Variable, variable_name);

        self.put(&key, &value);

        return Ok(Value::Bool(true))
    }

    pub fn lookup_variable(&mut self, contract_identifier: &QualifiedContractIdentifier, variable_name: &str) -> Result<Value>  {
        let variable_descriptor = self.load_variable(contract_identifier, variable_name)?;

        let key = ClarityDatabase::make_key_for_trip(contract_identifier, StoreType::Variable, variable_name);

        let result = self.get_value(&key, &variable_descriptor.value_type);

        match result {
            None => Ok(Value::none()),
            Some(data) => Ok(data)
        }
    }
}

// Data Map Functions
impl <'a> ClarityDatabase <'a> {
<<<<<<< HEAD
    pub fn create_map(&mut self, contract_identifier: &QualifiedContractIdentifier, map_name: &str, key_type: TupleTypeSignature, value_type: TupleTypeSignature) {
        let key_type = TypeSignature::new_atom(AtomTypeIdentifier::TupleType(key_type));
        let value_type = TypeSignature::new_atom(AtomTypeIdentifier::TupleType(value_type));
=======
    pub fn create_map(&mut self, contract_name: &str, map_name: &str, key_type: TupleTypeSignature, value_type: TupleTypeSignature) {
        let key_type = TypeSignature::from(key_type);
        let value_type = TypeSignature::from(value_type);
>>>>>>> 4e39cb9d

        let data = DataMapMetadata { key_type, value_type };

        let key = ClarityDatabase::make_key_for_trip(contract_identifier, StoreType::DataMapMeta, map_name);

        assert!(!self.store.has_entry(&key), "Clarity VM attempted to initialize existing data map");

        self.store.put(&key, &data.serialize());
    }

    fn load_map(&mut self, contract_identifier: &QualifiedContractIdentifier, map_name: &str) -> Result<DataMapMetadata> {
        let key = ClarityDatabase::make_key_for_trip(contract_identifier, StoreType::DataMapMeta, map_name);

        let data = self.get(&key)
            .ok_or(CheckErrors::NoSuchMap(map_name.to_string()))?;

        Ok(data)
    }

    pub fn fetch_entry(&mut self, contract_identifier: &QualifiedContractIdentifier, map_name: &str, key_value: &Value) -> Result<Value> {
        let map_descriptor = self.load_map(contract_identifier, map_name)?;
        if !map_descriptor.key_type.admits(key_value) {
            return Err(CheckErrors::TypeValueError(map_descriptor.key_type, (*key_value).clone()).into())
        }

        let key = ClarityDatabase::make_key_for_quad(contract_identifier, StoreType::DataMap, map_name, key_value.serialize());

        let stored_type = TypeSignature::new_option(map_descriptor.value_type);
        let result = self.get_value(&key, &stored_type);

        match result {
            None => Ok(Value::none()),
            Some(data) => Ok(data)
        }
    }

    pub fn set_entry(&mut self, contract_identifier: &QualifiedContractIdentifier, map_name: &str, key: Value, value: Value) -> Result<Value> {
        self.inner_set_entry(contract_identifier, map_name, key, value, false)
    }

    pub fn insert_entry(&mut self, contract_identifier: &QualifiedContractIdentifier, map_name: &str, key: Value, value: Value) -> Result<Value> {
        self.inner_set_entry(contract_identifier, map_name, key, value, true)
    }

    fn data_map_entry_exists(&mut self, key: &str, expected_value: &TypeSignature) -> Result<bool> {
        match self.get_value(key, expected_value) {
            None => Ok(false),
            Some(value) =>
                Ok(value != Value::none())
        }
    }
    
    fn inner_set_entry(&mut self, contract_identifier: &QualifiedContractIdentifier, map_name: &str, key_value: Value, value: Value, return_if_exists: bool) -> Result<Value> {
        let map_descriptor = self.load_map(contract_identifier, map_name)?;
        if !map_descriptor.key_type.admits(&key_value) {
            return Err(CheckErrors::TypeValueError(map_descriptor.key_type, key_value).into())
        }
        if !map_descriptor.value_type.admits(&value) {
            return Err(CheckErrors::TypeValueError(map_descriptor.value_type, value).into())
        }

        let key = ClarityDatabase::make_key_for_quad(contract_identifier, StoreType::DataMap, map_name, key_value.serialize());
        let stored_type = TypeSignature::new_option(map_descriptor.value_type);

        if return_if_exists && self.data_map_entry_exists(&key, &stored_type)? {
            return Ok(Value::Bool(false))
        }

        self.put(&key, &Value::some(value));

        return Ok(Value::Bool(true))
    }

    pub fn delete_entry(&mut self, contract_identifier: &QualifiedContractIdentifier, map_name: &str, key_value: &Value) -> Result<Value> {
        let map_descriptor = self.load_map(contract_identifier, map_name)?;
        if !map_descriptor.key_type.admits(key_value) {
            return Err(CheckErrors::TypeValueError(map_descriptor.key_type, (*key_value).clone()).into())
        }

        let key = ClarityDatabase::make_key_for_quad(contract_identifier, StoreType::DataMap, map_name, key_value.serialize());
        let stored_type = TypeSignature::new_option(map_descriptor.value_type);
        if !self.data_map_entry_exists(&key, &stored_type)? {
            return Ok(Value::Bool(false))
        }

        self.put(&key, &(Value::none()));

        return Ok(Value::Bool(true))
    }
}

// Asset Functions

impl <'a> ClarityDatabase <'a> {
    pub fn create_fungible_token(&mut self, contract_identifier: &QualifiedContractIdentifier, token_name: &str, total_supply: &Option<i128>) {
        let key = ClarityDatabase::make_key_for_trip(contract_identifier, StoreType::FungibleTokenMeta, token_name);
        let data = FungibleTokenMetadata { total_supply: total_supply.clone() };

        assert!(!self.store.has_entry(&key), "Clarity VM attempted to initialize existing token");

        if total_supply.is_some() {
            let supply_key = ClarityDatabase::make_key_for_trip(contract_identifier, StoreType::CirculatingSupply, token_name);
            self.put(&supply_key, &(0 as i128));
        }

        self.put(&key, &data);
    }

    fn load_ft(&mut self, contract_identifier: &QualifiedContractIdentifier, token_name: &str) -> Result<FungibleTokenMetadata> {
        let key = ClarityDatabase::make_key_for_trip(contract_identifier, StoreType::FungibleTokenMeta, token_name);

        let data = self.get(&key)
            .ok_or(CheckErrors::NoSuchFT(token_name.to_string()))?;

        Ok(data)
    }

    pub fn create_non_fungible_token(&mut self, contract_identifier: &QualifiedContractIdentifier, token_name: &str, key_type: &TypeSignature) {
        let key = ClarityDatabase::make_key_for_trip(contract_identifier, StoreType::NonFungibleTokenMeta, token_name);
        let data = NonFungibleTokenMetadata { key_type: key_type.clone() };

        assert!(!self.store.has_entry(&key), "Clarity VM attempted to initialize existing token");

        self.put(&key, &data);
    }

    fn load_nft(&mut self, contract_identifier: &QualifiedContractIdentifier, token_name: &str) -> Result<NonFungibleTokenMetadata> {
        let key = ClarityDatabase::make_key_for_trip(contract_identifier, StoreType::NonFungibleTokenMeta, token_name);

        let data = self.get(&key)
            .ok_or(CheckErrors::NoSuchNFT(token_name.to_string()))?;

        Ok(data)
    }

    pub fn checked_increase_token_supply(&mut self, contract_identifier: &QualifiedContractIdentifier, token_name: &str, amount: i128) -> Result<()> {
        if amount < 0 {
            panic!("ERROR: Clarity VM attempted to increase token supply by negative balance.");
        }
        let descriptor = self.load_ft(contract_identifier, token_name)?;

        if let Some(total_supply) = descriptor.total_supply {
            let key = ClarityDatabase::make_key_for_trip(contract_identifier, StoreType::CirculatingSupply, token_name);
            let current_supply: i128 = self.get(&key)
                .expect("ERROR: Clarity VM failed to track token supply.");
 
            let new_supply = current_supply.checked_add(amount)
                .ok_or(RuntimeErrorType::ArithmeticOverflow)?;

            if new_supply > total_supply {
                Err(RuntimeErrorType::SupplyOverflow(new_supply, total_supply).into())
            } else {
                self.put(&key, &new_supply);
                Ok(())
            }
        } else {
            Ok(())
        }
    }

    pub fn get_ft_balance(&mut self, contract_identifier: &QualifiedContractIdentifier, token_name: &str, principal: &PrincipalData) -> Result<i128> {
        let descriptor = self.load_ft(contract_identifier, token_name)?;

        let key =  ClarityDatabase::make_key_for_quad(contract_identifier, StoreType::FungibleToken, token_name, principal.serialize());

        let result = self.get(&key);
        match result {
            None => Ok(0),
            Some(balance) => Ok(balance)
        }
    }

    pub fn set_ft_balance(&mut self, contract_identifier: &QualifiedContractIdentifier, token_name: &str, principal: &PrincipalData, balance: i128) -> Result<()> {
        if balance < 0 {
            panic!("ERROR: Clarity VM attempted to set negative token balance.");
        }

        let key =  ClarityDatabase::make_key_for_quad(contract_identifier, StoreType::FungibleToken, token_name, principal.serialize());
        self.put(&key, &balance);

        Ok(())
    }

    pub fn get_nft_owner(&mut self, contract_identifier: &QualifiedContractIdentifier, asset_name: &str, asset: &Value) -> Result<PrincipalData> {
        let descriptor = self.load_nft(contract_identifier, asset_name)?;
        if !descriptor.key_type.admits(asset) {
            return Err(CheckErrors::TypeValueError(descriptor.key_type, (*asset).clone()).into())
        }

        let key = ClarityDatabase::make_key_for_quad(contract_identifier, StoreType::NonFungibleToken, asset_name, asset.serialize());

        let result = self.get(&key);
        result.ok_or(RuntimeErrorType::NoSuchToken.into())
    }

    pub fn get_nft_key_type(&mut self, contract_identifier: &QualifiedContractIdentifier, asset_name: &str) -> Result<TypeSignature> {
        let descriptor = self.load_nft(contract_identifier, asset_name)?;
        Ok(descriptor.key_type)
    }

    pub fn set_nft_owner(&mut self, contract_identifier: &QualifiedContractIdentifier, asset_name: &str, asset: &Value, principal: &PrincipalData) -> Result<()> {
        let descriptor = self.load_nft(contract_identifier, asset_name)?;
        if !descriptor.key_type.admits(asset) {
            return Err(CheckErrors::TypeValueError(descriptor.key_type, (*asset).clone()).into())
        }

        let key = ClarityDatabase::make_key_for_quad(contract_identifier, StoreType::NonFungibleToken, asset_name, asset.serialize());

        self.put(&key, principal);

        Ok(())
    }
}<|MERGE_RESOLUTION|>--- conflicted
+++ resolved
@@ -2,13 +2,8 @@
 use std::convert::TryFrom;
 
 use vm::contracts::Contract;
-<<<<<<< HEAD
-use vm::errors::{Error, InterpreterError, RuntimeErrorType, UncheckedError, InterpreterResult as Result, IncomparableError};
-use vm::types::{Value, OptionalData, TypeSignature, TupleTypeSignature, AtomTypeIdentifier, PrincipalData, QualifiedContractIdentifier, NONE};
-=======
 use vm::errors::{Error, InterpreterError, RuntimeErrorType, CheckErrors, InterpreterResult as Result, IncomparableError};
-use vm::types::{Value, OptionalData, TypeSignature, TupleTypeSignature, PrincipalData, NONE};
->>>>>>> 4e39cb9d
+use vm::types::{Value, OptionalData, TypeSignature, TupleTypeSignature, PrincipalData, QualifiedContractIdentifier, NONE};
 
 use chainstate::burn::{VRFSeed, BlockHeaderHash};
 use burnchains::BurnchainHeaderHash;
@@ -112,11 +107,7 @@
     pub fn get_contract(&mut self, contract_identifier: &QualifiedContractIdentifier) -> Result<Contract> {
         let key = ClarityDatabase::make_contract_key(contract_identifier);
         self.get(&key)
-<<<<<<< HEAD
-            .ok_or_else(|| { UncheckedError::UndefinedContract(contract_identifier.to_string()).into() })
-=======
-            .ok_or_else(|| { CheckErrors::NoSuchContract(contract_name.to_string()).into() })
->>>>>>> 4e39cb9d
+            .ok_or_else(|| { CheckErrors::NoSuchContract(contract_identifier.to_string()).into() })
     }
 }
 
@@ -251,15 +242,9 @@
 
 // Data Map Functions
 impl <'a> ClarityDatabase <'a> {
-<<<<<<< HEAD
     pub fn create_map(&mut self, contract_identifier: &QualifiedContractIdentifier, map_name: &str, key_type: TupleTypeSignature, value_type: TupleTypeSignature) {
-        let key_type = TypeSignature::new_atom(AtomTypeIdentifier::TupleType(key_type));
-        let value_type = TypeSignature::new_atom(AtomTypeIdentifier::TupleType(value_type));
-=======
-    pub fn create_map(&mut self, contract_name: &str, map_name: &str, key_type: TupleTypeSignature, value_type: TupleTypeSignature) {
         let key_type = TypeSignature::from(key_type);
         let value_type = TypeSignature::from(value_type);
->>>>>>> 4e39cb9d
 
         let data = DataMapMetadata { key_type, value_type };
 
