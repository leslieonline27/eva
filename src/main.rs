/*
 copyright: (c) 2013-2019 by Blockstack PBC, a public benefit corporation.

 This file is part of Blockstack.

 Blockstack is free software. You may redistribute or modify
 it under the terms of the GNU General Public License as published by
 the Free Software Foundation, either version 3 of the License or
 (at your option) any later version.

 Blockstack is distributed in the hope that it will be useful,
 but WITHOUT ANY WARRANTY, including without the implied warranty of
 MERCHANTABILITY or FITNESS FOR A PARTICULAR PURPOSE. See the
 GNU General Public License for more details.

 You should have received a copy of the GNU General Public License
 along with Blockstack. If not, see <http://www.gnu.org/licenses/>.
*/

#![allow(unused_imports)]
#![allow(unused_assignments)]
#![allow(unused_variables)]
#![allow(dead_code)]
#![allow(non_camel_case_types)]
#![allow(non_snake_case)]
#![allow(non_upper_case_globals)]

extern crate rand;
extern crate ini;
extern crate secp256k1;
extern crate serde;
extern crate rusqlite;
extern crate curve25519_dalek;
extern crate ed25519_dalek;
extern crate sha2;
extern crate sha3;
extern crate ripemd160;
extern crate dirs;
extern crate regex;
extern crate byteorder;
extern crate mio;
extern crate hashbrown;
extern crate libc;

#[macro_use] extern crate serde_derive;
#[macro_use] extern crate serde_json;

#[cfg(test)]
#[macro_use]
extern crate assert_json_diff;

#[macro_use]
extern crate blockstack_lib;

<<<<<<< HEAD
#[macro_use]
mod net;

#[macro_use]
mod chainstate;

mod address;
mod burnchains;
mod core;
mod deps;
mod vm;

mod clarity;
=======
use blockstack_lib::*;
>>>>>>> d99ffefd

use std::fs;
use std::env;
use std::process;

use util::log;

fn main() {

    log::set_loglevel(log::LOG_DEBUG).unwrap();

    let argv : Vec<String> = env::args().collect();
    if argv.len() < 2 {
        eprintln!("Usage: {} command [args...]", argv[0]);
        process::exit(1);
    }

    if argv[1] == "read_bitcoin_header" {
        if argv.len() < 4 {
            eprintln!("Usage: {} read_bitcoin_header BLOCK_HEIGHT PATH", argv[0]);
            process::exit(1);
        }

        use burnchains::BurnchainHeaderHash;
        use burnchains::bitcoin::spv;
        use util::hash::to_hex;
        use deps::bitcoin::network::serialize::BitcoinHash;

        let height = argv[2].parse::<u64>().unwrap();
        let headers_path = &argv[3];

        let header_opt = spv::SpvClient::read_block_header(headers_path, height).unwrap();
        match header_opt {
            Some(header) => {
                println!("{:?}", header);
                println!("{}", to_hex(BurnchainHeaderHash::from_bytes_be(header.header.bitcoin_hash().as_bytes()).unwrap().as_bytes()));
                process::exit(0);
            },
            None => {
                eprintln!("Failed to read header");
                process::exit(1);
            }
        }
    }

    if argv[1] == "exec_program" {
        if argv.len() < 3 {
            eprintln!("Usage: {} exec_program [program-file.clar]", argv[0]);
            process::exit(1);
        }
        let program: String = fs::read_to_string(&argv[2])
            .expect(&format!("Error reading file: {}", argv[2]));
        match vm::execute(&program) {
            Ok(Some(result)) => println!("{}", result),
            Ok(None) => println!(""),
            Err(error) => { 
                panic!("Program Execution Error: \n{}", error);
            }
        }
        return
    }

    if argv[1] == "docgen" {
        println!("{}", vm::docs::make_json_api_reference());
        return
    }

    if argv[1] == "local" {
        clarity::invoke_command(&format!("{} {}", argv[0], argv[1]), &argv[2..]);
        return
    }

    if argv.len() < 4 {
        eprintln!("Usage: {} blockchain network working_dir", argv[0]);
        process::exit(1);
    }

    let blockchain = &argv[1];
    let network = &argv[2];
    let working_dir = &argv[3];

    match (blockchain.as_str(), network.as_str()) {
        ("bitcoin", "mainnet") | ("bitcoin", "testnet") | ("bitcoin", "regtest") => {
            let block_height_res = core::sync_burnchain_bitcoin(&working_dir, &network);
            match block_height_res {
                Err(e) => {
                    eprintln!("Failed to sync {} {}: {:?}", blockchain, network, e);
                    process::exit(1);
                },
                Ok(height) => {
                    println!("Synchronized state to block {}", height);
                }
            }
        },
        (_, _) => {
            eprintln!("Unrecognized blockchain and/or network");
            process::exit(1);
        }
    };
}<|MERGE_RESOLUTION|>--- conflicted
+++ resolved
@@ -51,24 +51,7 @@
 
 #[macro_use]
 extern crate blockstack_lib;
-
-<<<<<<< HEAD
-#[macro_use]
-mod net;
-
-#[macro_use]
-mod chainstate;
-
-mod address;
-mod burnchains;
-mod core;
-mod deps;
-mod vm;
-
-mod clarity;
-=======
 use blockstack_lib::*;
->>>>>>> d99ffefd
 
 use std::fs;
 use std::env;
