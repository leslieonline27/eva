--- conflicted
+++ resolved
@@ -179,12 +179,8 @@
                 // find header metadata
                 let mut headers = vec![];
                 for block in blocks.iter() {
-<<<<<<< HEAD
                     let header = StacksChainState::get_anchored_block_header_info(chain_state.headers_db(), &block.0, &block.1).unwrap().unwrap();
-=======
-                    let header = StacksChainState::get_anchored_block_header_info(&chain_state.headers_db, &block.0, &block.1).unwrap().unwrap();
                     eprintln!("{}/{}: {:?}", &block.0, &block.1, &header);
->>>>>>> f4e9a4b6
                     headers.push(header);
                 }
 
