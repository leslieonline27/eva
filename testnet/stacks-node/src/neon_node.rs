--- conflicted
+++ resolved
@@ -402,14 +402,9 @@
     let mut mem_pool = MemPoolDB::open(false, TESTNET_CHAIN_ID, &stacks_chainstate_path)
         .map_err(NetError::DBError)?;
 
-<<<<<<< HEAD
-    let mut last_mined_blocks = vec![];
-    //let burn_fee_cap = config.burnchain.burn_fee_cap;
-=======
     let mut last_mined_blocks: HashMap<BurnchainHeaderHash, Vec<AssembledAnchorBlock>> =
         HashMap::new();
-    let burn_fee_cap = config.burnchain.burn_fee_cap;
->>>>>>> 154f99f7
+    //let burn_fee_cap = config.burnchain.burn_fee_cap;
     let mine_microblocks = config.node.mine_microblocks;
 
     let mut bitcoin_controller = BitcoinRegtestController::new_dummy(config.clone());
@@ -600,17 +595,15 @@
                         "height" => last_burn_block.block_height,
                         "burn_header_hash" => %burn_header_hash
                     );
-<<<<<<< HEAD
+
+                    let mut last_mined_blocks_vec = last_mined_blocks
+                        .remove(&burn_header_hash)
+                        .unwrap_or_default();
+
                     let config_file = ConfigFile::from_path("/conf/config.toml");
                     let conf = Config::from_config_file(config_file);
                     let burn_fee_cap = conf.burnchain.burn_fee_cap;
-=======
-
-                    let mut last_mined_blocks_vec = last_mined_blocks
-                        .remove(&burn_header_hash)
-                        .unwrap_or_default();
-
->>>>>>> 154f99f7
+
                     let last_mined_block_opt = InitializedNeonNode::relayer_run_tenure(
                         &config,
                         registered_key,
