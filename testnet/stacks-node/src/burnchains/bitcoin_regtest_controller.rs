use async_std::io::ReadExt;
use std::io::Cursor;
use std::time::Instant;

use async_h1::client;
use async_std::net::TcpStream;
use base64::encode;
use http_types::{Method, Request, Url};

use serde::Serialize;
use serde_json::value::RawValue;

use std::cmp;

use super::super::operations::BurnchainOpSigner;
use super::super::Config;
use super::{BurnchainController, BurnchainTip, Error as BurnchainControllerError};

use stacks::burnchains::bitcoin::address::{BitcoinAddress, BitcoinAddressType};
use stacks::burnchains::bitcoin::indexer::{
    BitcoinIndexer, BitcoinIndexerConfig, BitcoinIndexerRuntime,
};
use stacks::burnchains::bitcoin::spv::SpvClient;
use stacks::burnchains::bitcoin::BitcoinNetworkType;
use stacks::burnchains::db::BurnchainDB;
use stacks::burnchains::indexer::BurnchainIndexer;
use stacks::burnchains::BurnchainStateTransitionOps;
use stacks::burnchains::Error as burnchain_error;
use stacks::burnchains::PoxConstants;
use stacks::burnchains::PublicKey;
use stacks::burnchains::{Burnchain, BurnchainParameters};
use stacks::chainstate::burn::db::sortdb::SortitionDB;
use stacks::chainstate::burn::operations::{
    BlockstackOperationType, LeaderBlockCommitOp, LeaderKeyRegisterOp, PreStxOp, TransferStxOp,
    UserBurnSupportOp,
};
use stacks::chainstate::coordinator::comm::CoordinatorChannels;
use stacks::deps::bitcoin::blockdata::opcodes;
use stacks::deps::bitcoin::blockdata::script::{Builder, Script};
use stacks::deps::bitcoin::blockdata::transaction::{OutPoint, Transaction, TxIn, TxOut};
use stacks::deps::bitcoin::network::encodable::ConsensusEncodable;
use stacks::deps::bitcoin::network::serialize::RawEncoder;
use stacks::deps::bitcoin::util::hash::Sha256dHash;
use stacks::net::StacksMessageCodec;
use stacks::util::hash::{hex_bytes, Hash160};
use stacks::util::secp256k1::Secp256k1PublicKey;
use stacks::util::sleep_ms;

use stacks::monitoring::{increment_btc_blocks_received_counter, increment_btc_ops_sent_counter};

#[cfg(test)]
use stacks::{burnchains::BurnchainHeaderHash, chainstate::burn::Opcodes};

pub struct BitcoinRegtestController {
    config: Config,
    indexer_config: BitcoinIndexerConfig,
    db: Option<SortitionDB>,
    burnchain_db: Option<BurnchainDB>,
    chain_tip: Option<BurnchainTip>,
    use_coordinator: Option<CoordinatorChannels>,
    burnchain_config: Option<Burnchain>,
    last_utxos: Vec<UTXO>,
    last_tx_len: u64,
    min_relay_fee: u64, // satoshis/byte
}

const DUST_UTXO_LIMIT: u64 = 5500;

impl BitcoinRegtestController {
    pub fn new(config: Config, coordinator_channel: Option<CoordinatorChannels>) -> Self {
        BitcoinRegtestController::with_burnchain(config, coordinator_channel, None)
    }

    pub fn with_burnchain(
        config: Config,
        coordinator_channel: Option<CoordinatorChannels>,
        burnchain_config: Option<Burnchain>,
    ) -> Self {
        std::fs::create_dir_all(&config.node.get_burnchain_path())
            .expect("Unable to create workdir");
        let (network, network_id) = config.burnchain.get_bitcoin_network();

        let res = SpvClient::new(
            &config.burnchain.spv_headers_path,
            0,
            None,
            network_id,
            true,
            false,
        );
        if let Err(err) = res {
            error!("Unable to init block headers: {}", err);
            panic!()
        }

        let burnchain_params = BurnchainParameters::from_params(&config.burnchain.chain, &network)
            .expect("Bitcoin network unsupported");

        let indexer_config = {
            let burnchain_config = config.burnchain.clone();
            BitcoinIndexerConfig {
                peer_host: burnchain_config.peer_host,
                peer_port: burnchain_config.peer_port,
                rpc_port: burnchain_config.rpc_port,
                rpc_ssl: burnchain_config.rpc_ssl,
                username: burnchain_config.username,
                password: burnchain_config.password,
                timeout: burnchain_config.timeout,
                spv_headers_path: burnchain_config.spv_headers_path,
                first_block: burnchain_params.first_block_height,
                magic_bytes: burnchain_config.magic_bytes,
            }
        };

        Self {
            use_coordinator: coordinator_channel,
            config,
            indexer_config,
            db: None,
            burnchain_db: None,
            chain_tip: None,
            burnchain_config,
            last_utxos: vec![],
            last_tx_len: 0,
            min_relay_fee: 1024, // TODO: learn from bitcoind
        }
    }

    /// create a dummy bitcoin regtest controller.
    ///   used just for submitting bitcoin ops.
    pub fn new_dummy(config: Config) -> Self {
        let (network, _) = config.burnchain.get_bitcoin_network();
        let burnchain_params = BurnchainParameters::from_params(&config.burnchain.chain, &network)
            .expect("Bitcoin network unsupported");

        let indexer_config = {
            let burnchain_config = config.burnchain.clone();
            BitcoinIndexerConfig {
                peer_host: burnchain_config.peer_host,
                peer_port: burnchain_config.peer_port,
                rpc_port: burnchain_config.rpc_port,
                rpc_ssl: burnchain_config.rpc_ssl,
                username: burnchain_config.username,
                password: burnchain_config.password,
                timeout: burnchain_config.timeout,
                spv_headers_path: burnchain_config.spv_headers_path,
                first_block: burnchain_params.first_block_height,
                magic_bytes: burnchain_config.magic_bytes,
            }
        };

        Self {
            use_coordinator: None,
            config,
            indexer_config,
            db: None,
            burnchain_db: None,
            chain_tip: None,
            burnchain_config: None,
            last_utxos: vec![],
            last_tx_len: 0,
            min_relay_fee: 1024, // TODO: learn from bitcoind
        }
    }

    fn default_burnchain(&self) -> Burnchain {
        let (network_name, _network_type) = self.config.burnchain.get_bitcoin_network();
        match &self.burnchain_config {
            Some(burnchain) => burnchain.clone(),
            None => {
                let working_dir = self.config.get_burn_db_path();
                match Burnchain::new(&working_dir, &self.config.burnchain.chain, &network_name) {
                    Ok(burnchain) => burnchain,
                    Err(e) => {
                        error!("Failed to instantiate burnchain: {}", e);
                        panic!()
                    }
                }
            }
        }
    }

    pub fn get_pox_constants(&self) -> PoxConstants {
        let burnchain = self.get_burnchain();
        burnchain.pox_constants.clone()
    }

    pub fn get_burnchain(&self) -> Burnchain {
        match self.burnchain_config {
            Some(ref burnchain) => burnchain.clone(),
            None => self.default_burnchain(),
        }
    }

    fn setup_indexer_runtime(&mut self) -> (Burnchain, BitcoinIndexer) {
        let (_, network_type) = self.config.burnchain.get_bitcoin_network();
        let indexer_runtime = BitcoinIndexerRuntime::new(network_type);
        let burnchain_indexer = BitcoinIndexer {
            config: self.indexer_config.clone(),
            runtime: indexer_runtime,
        };
        (self.get_burnchain(), burnchain_indexer)
    }

    fn receive_blocks_helium(&mut self) -> BurnchainTip {
        let (mut burnchain, mut burnchain_indexer) = self.setup_indexer_runtime();

        let (block_snapshot, state_transition) = loop {
            match burnchain.sync_with_indexer_deprecated(&mut burnchain_indexer) {
                Ok(x) => {
                    break x;
                }
                Err(e) => {
                    // keep trying
                    error!("Unable to sync with burnchain: {}", e);
                    match e {
                        burnchain_error::TrySyncAgain => {
                            // try again immediately
                            continue;
                        }
                        burnchain_error::BurnchainPeerBroken => {
                            // remote burnchain peer broke, and produced a shorter blockchain fork.
                            // just keep trying
                            sleep_ms(5000);
                            continue;
                        }
                        _ => {
                            // delay and try again
                            sleep_ms(5000);
                            continue;
                        }
                    }
                }
            }
        };

        let rest = match (state_transition, &self.chain_tip) {
            (None, Some(chain_tip)) => chain_tip.clone(),
            (Some(state_transition), _) => {
                let burnchain_tip = BurnchainTip {
                    block_snapshot: block_snapshot,
                    state_transition: BurnchainStateTransitionOps::from(state_transition),
                    received_at: Instant::now(),
                };
                self.chain_tip = Some(burnchain_tip.clone());
                burnchain_tip
            }
            (None, None) => {
                // can happen at genesis
                let burnchain_tip = BurnchainTip {
                    block_snapshot: block_snapshot,
                    state_transition: BurnchainStateTransitionOps::noop(),
                    received_at: Instant::now(),
                };
                self.chain_tip = Some(burnchain_tip.clone());
                burnchain_tip
            }
        };

        debug!("Done receiving blocks");
        rest
    }

    fn receive_blocks(
        &mut self,
        block_for_sortitions: bool,
        target_block_height_opt: Option<u64>,
    ) -> Result<(BurnchainTip, u64), BurnchainControllerError> {
        let coordinator_comms = match self.use_coordinator.as_ref() {
            Some(x) => x.clone(),
            None => {
                // pre-PoX helium node
                let tip = self.receive_blocks_helium();
                let height = tip.block_snapshot.block_height;
                return Ok((tip, height));
            }
        };

        let (mut burnchain, mut burnchain_indexer) = self.setup_indexer_runtime();
        let (block_snapshot, burnchain_height, state_transition) = loop {
            match burnchain.sync_with_indexer(
                &mut burnchain_indexer,
                coordinator_comms.clone(),
                target_block_height_opt,
                Some(burnchain.pox_constants.reward_cycle_length as u64),
            ) {
                Ok(x) => {
                    increment_btc_blocks_received_counter();

                    // initialize the dbs...
                    self.sortdb_mut();

                    // wait for the chains coordinator to catch up with us
                    if block_for_sortitions {
                        self.wait_for_sortitions(Some(x.block_height));
                    }

                    // NOTE: This is the latest _sortition_ on the canonical sortition history, not the latest burnchain block!
                    let sort_tip =
                        SortitionDB::get_canonical_burn_chain_tip(self.sortdb_ref().conn())
                            .expect("Sortition DB error.");

                    let (snapshot, state_transition) = self
                        .sortdb_ref()
                        .get_sortition_result(&sort_tip.sortition_id)
                        .expect("Sortition DB error.")
                        .expect("BUG: no data for the canonical chain tip");

                    let burnchain_height = burnchain_indexer
                        .get_highest_header_height()
                        .map_err(BurnchainControllerError::IndexerError)?;

                    break (snapshot, burnchain_height, state_transition);
                }
                Err(e) => {
                    // keep trying
                    error!("Unable to sync with burnchain: {}", e);
                    match e {
                        burnchain_error::CoordinatorClosed => {
                            return Err(BurnchainControllerError::CoordinatorClosed)
                        }
                        burnchain_error::TrySyncAgain => {
                            // try again immediately
                            continue;
                        }
                        burnchain_error::BurnchainPeerBroken => {
                            // remote burnchain peer broke, and produced a shorter blockchain fork.
                            // just keep trying
                            sleep_ms(5000);
                            continue;
                        }
                        _ => {
                            // delay and try again
                            sleep_ms(5000);
                            continue;
                        }
                    }
                }
            }
        };

        let burnchain_tip = BurnchainTip {
            block_snapshot: block_snapshot,
            state_transition: state_transition,
            received_at: Instant::now(),
        };

        self.chain_tip = Some(burnchain_tip.clone());
        debug!("Done receiving blocks");

        Ok((burnchain_tip, burnchain_height))
    }

    #[cfg(test)]
    pub fn get_all_utxos(&self, public_key: &Secp256k1PublicKey) -> Vec<UTXO> {
        // Configure UTXO filter
        let pkh = Hash160::from_data(&public_key.to_bytes())
            .to_bytes()
            .to_vec();
        let (_, network_id) = self.config.burnchain.get_bitcoin_network();
        let address =
            BitcoinAddress::from_bytes(network_id, BitcoinAddressType::PublicKeyHash, &pkh)
                .expect("Public key incorrect");
        let filter_addresses = vec![address.to_b58()];
        let _result = BitcoinRPCRequest::import_public_key(&self.config, &public_key);

        sleep_ms(1000);

        let min_conf = 0;
        let max_conf = 9999999;
        let minimum_amount = ParsedUTXO::sat_to_serialized_btc(1);

        let payload = BitcoinRPCRequest {
            method: "listunspent".to_string(),
            params: vec![
                min_conf.into(),
                max_conf.into(),
                filter_addresses.clone().into(),
                true.into(),
                json!({ "minimumAmount": minimum_amount }),
            ],
            id: "stacks".to_string(),
            jsonrpc: "2.0".to_string(),
        };

        let mut res = BitcoinRPCRequest::send(&self.config, payload).unwrap();
        let mut result_vec = vec![];

        if let Some(ref mut object) = res.as_object_mut() {
            match object.get_mut("result") {
                Some(serde_json::Value::Array(entries)) => {
                    while let Some(entry) = entries.pop() {
                        let parsed_utxo: ParsedUTXO = match serde_json::from_value(entry) {
                            Ok(utxo) => utxo,
                            Err(err) => {
                                warn!("Failed parsing UTXO: {}", err);
                                continue;
                            }
                        };
                        let amount = match parsed_utxo.get_sat_amount() {
                            Some(amount) => amount,
                            None => continue,
                        };

                        if amount < 1 {
                            continue;
                        }

                        let script_pub_key = match parsed_utxo.get_script_pub_key() {
                            Some(script_pub_key) => script_pub_key,
                            None => {
                                continue;
                            }
                        };

                        let txid = match parsed_utxo.get_txid() {
                            Some(amount) => amount,
                            None => continue,
                        };

                        result_vec.push(UTXO {
                            txid,
                            vout: parsed_utxo.vout,
                            script_pub_key,
                            amount,
                        });
                    }
                }
                _ => {
                    warn!("Failed to get UTXOs");
                }
            }
        }

        result_vec
    }

    pub fn get_utxos(
        &self,
        public_key: &Secp256k1PublicKey,
        amount_required: u64,
    ) -> Option<Vec<UTXO>> {
        // Configure UTXO filter
        let pkh = Hash160::from_data(&public_key.to_bytes())
            .to_bytes()
            .to_vec();
        let (_, network_id) = self.config.burnchain.get_bitcoin_network();
        let address =
            BitcoinAddress::from_bytes(network_id, BitcoinAddressType::PublicKeyHash, &pkh)
                .expect("Public key incorrect");
        let filter_addresses = vec![address.to_b58()];

        let mut utxos = loop {
            let result = BitcoinRPCRequest::list_unspent(
                &self.config,
                filter_addresses.clone(),
                false,
                amount_required,
            );

            // Perform request
            match result {
                Ok(utxos) => {
                    break utxos;
                }
                Err(e) => {
                    error!("Bitcoin RPC failure: error listing utxos {:?}", e);
                    sleep_ms(5000);
                    continue;
                }
            };
        };

        let utxos = if utxos.len() == 0 {
            let (_, network) = self.config.burnchain.get_bitcoin_network();
            loop {
                if let BitcoinNetworkType::Regtest = network {
                    // Performing this operation on Mainnet / Testnet is very expensive, and can be longer than bitcoin block time.
                    // Assuming that miners are in charge of correctly operating their bitcoind nodes sounds
                    // reasonable to me.
                    // $ bitcoin-cli importaddress mxVFsFW5N4mu1HPkxPttorvocvzeZ7KZyk
                    let _result = BitcoinRPCRequest::import_public_key(&self.config, &public_key);
                    sleep_ms(1000);
                }

                let result = BitcoinRPCRequest::list_unspent(
                    &self.config,
                    filter_addresses.clone(),
                    false,
                    amount_required,
                );

                utxos = match result {
                    Ok(utxos) => utxos,
                    Err(e) => {
                        error!("Bitcoin RPC failure: error listing utxos {:?}", e);
                        sleep_ms(5000);
                        continue;
                    }
                };

                if utxos.len() == 0 {
                    return None;
                } else {
                    break utxos;
                }
            }
        } else {
            utxos
        };

        let total_unspent: u64 = utxos.iter().map(|o| o.amount).sum();
        if total_unspent < amount_required {
            warn!(
                "Total unspent {} < {} for {:?}",
                total_unspent,
                amount_required,
                &public_key.to_hex()
            );
            return None;
        }

        Some(utxos)
    }

    fn build_leader_key_register_tx(
        &mut self,
        payload: LeaderKeyRegisterOp,
        signer: &mut BurnchainOpSigner,
        attempt: u64,
    ) -> Option<Transaction> {
        let public_key = signer.get_public_key();

        let (mut tx, utxos) = self.prepare_tx(&public_key, DUST_UTXO_LIMIT, attempt)?;

        // Serialize the payload
        let op_bytes = {
            let mut buffer = vec![];
            let mut magic_bytes = self.config.burnchain.magic_bytes.as_bytes().to_vec();
            buffer.append(&mut magic_bytes);
            payload
                .consensus_serialize(&mut buffer)
                .expect("FATAL: invalid operation");
            buffer
        };

        let consensus_output = TxOut {
            value: 0,
            script_pubkey: Builder::new()
                .push_opcode(opcodes::All::OP_RETURN)
                .push_slice(&op_bytes)
                .into_script(),
        };

        tx.output = vec![consensus_output];

        let address_hash = Hash160::from_data(&public_key.to_bytes());
        let identifier_output = BitcoinAddress::to_p2pkh_tx_out(&address_hash, DUST_UTXO_LIMIT);

        tx.output.push(identifier_output);

        self.finalize_tx(&mut tx, DUST_UTXO_LIMIT, utxos, signer, attempt)?;

        increment_btc_ops_sent_counter();

        info!(
            "Miner node: submitting leader_key_register op - {}",
            public_key.to_hex()
        );

        Some(tx)
    }

    #[cfg(not(test))]
    fn build_transfer_stacks_tx(
        &mut self,
        _payload: TransferStxOp,
        _signer: &mut BurnchainOpSigner,
        _utxo: Option<UTXO>,
    ) -> Option<Transaction> {
        unimplemented!()
    }

    #[cfg(test)]
    pub fn submit_manual(
        &mut self,
        operation: BlockstackOperationType,
        op_signer: &mut BurnchainOpSigner,
        utxo: Option<UTXO>,
    ) -> Option<Transaction> {
        let transaction = match operation {
            BlockstackOperationType::LeaderBlockCommit(_)
            | BlockstackOperationType::LeaderKeyRegister(_)
            | BlockstackOperationType::StackStx(_)
            | BlockstackOperationType::UserBurnSupport(_) => {
                unimplemented!();
            }
            BlockstackOperationType::PreStx(payload) => {
                self.build_pre_stacks_tx(payload, op_signer)
            }
            BlockstackOperationType::TransferStx(payload) => {
                self.build_transfer_stacks_tx(payload, op_signer, utxo)
            }
        }?;

        let ser_transaction = SerializedTx::new(transaction.clone());

        if self.send_transaction(ser_transaction) {
            Some(transaction)
        } else {
            None
        }
    }

    #[cfg(test)]
    /// Build a transfer stacks tx.
    ///   this *only* works if the only existant UTXO is from a PreStx Op
    ///   this is okay for testing, but obviously not okay for actual use.
    ///   The reason for this constraint is that the bitcoin_regtest_controller's UTXO
    ///     and signing logic are fairly intertwined, and untangling the two seems excessive
    ///     for a functionality that won't be implemented for production via this controller.
    fn build_transfer_stacks_tx(
        &mut self,
        payload: TransferStxOp,
        signer: &mut BurnchainOpSigner,
        utxo_to_use: Option<UTXO>,
    ) -> Option<Transaction> {
        let public_key = signer.get_public_key();

        let (mut tx, utxos) = if let Some(utxo) = utxo_to_use {
            (
                Transaction {
                    input: vec![],
                    output: vec![],
                    version: 1,
                    lock_time: 0,
                },
                vec![utxo],
            )
        } else {
            self.prepare_tx(&public_key, DUST_UTXO_LIMIT, 1)?
        };

        // Serialize the payload
        let op_bytes = {
            let mut bytes = self.config.burnchain.magic_bytes.as_bytes().to_vec();
            payload.consensus_serialize(&mut bytes).ok()?;
            bytes
        };

        let consensus_output = TxOut {
            value: 0,
            script_pubkey: Builder::new()
                .push_opcode(opcodes::All::OP_RETURN)
                .push_slice(&op_bytes)
                .into_script(),
        };

        tx.output = vec![consensus_output];
        tx.output
            .push(payload.recipient.to_bitcoin_tx_out(DUST_UTXO_LIMIT));

        self.finalize_tx(&mut tx, DUST_UTXO_LIMIT, utxos, signer, 1)?;

        increment_btc_ops_sent_counter();

        info!(
            "Miner node: submitting stacks transfer op - {}",
            public_key.to_hex()
        );

        Some(tx)
    }

    #[cfg(not(test))]
    fn build_pre_stacks_tx(
        &mut self,
        _payload: PreStxOp,
        _signer: &mut BurnchainOpSigner,
    ) -> Option<Transaction> {
        unimplemented!()
    }

    #[cfg(test)]
    fn build_pre_stacks_tx(
        &mut self,
        payload: PreStxOp,
        signer: &mut BurnchainOpSigner,
    ) -> Option<Transaction> {
        let public_key = signer.get_public_key();

        let output_amt = 2 * (self.config.burnchain.burnchain_op_tx_fee + DUST_UTXO_LIMIT);
        let (mut tx, utxos) = self.prepare_tx(&public_key, output_amt, 1)?;

        // Serialize the payload
        let op_bytes = {
            let mut bytes = self.config.burnchain.magic_bytes.as_bytes().to_vec();
            bytes.push(Opcodes::PreStx as u8);
            bytes
        };

        let consensus_output = TxOut {
            value: 0,
            script_pubkey: Builder::new()
                .push_opcode(opcodes::All::OP_RETURN)
                .push_slice(&op_bytes)
                .into_script(),
        };

        tx.output = vec![consensus_output];
        tx.output.push(payload.output.to_bitcoin_tx_out(output_amt));

        self.finalize_tx(&mut tx, output_amt, utxos, signer, 1)?;

        increment_btc_ops_sent_counter();

        info!(
            "Miner node: submitting pre_stacks op - {}",
            public_key.to_hex()
        );

        Some(tx)
    }

    fn build_leader_block_commit_tx(
        &mut self,
        payload: LeaderBlockCommitOp,
        signer: &mut BurnchainOpSigner,
        attempt: u64,
    ) -> Option<Transaction> {
        let public_key = signer.get_public_key();

        let (mut tx, utxos) = self.prepare_tx(&public_key, payload.burn_fee, attempt)?;

        // Serialize the payload
        let op_bytes = {
            let mut buffer = vec![];
            let mut magic_bytes = self.config.burnchain.magic_bytes.as_bytes().to_vec();
            buffer.append(&mut magic_bytes);
            payload
                .consensus_serialize(&mut buffer)
                .expect("FATAL: invalid operation");
            buffer
        };

        let sunset_burn = if payload.sunset_burn > 0 {
            cmp::max(payload.sunset_burn, DUST_UTXO_LIMIT)
        } else {
            0
        };

        let consensus_output = TxOut {
            value: sunset_burn,
            script_pubkey: Builder::new()
                .push_opcode(opcodes::All::OP_RETURN)
                .push_slice(&op_bytes)
                .into_script(),
        };

        tx.output = vec![consensus_output];

        let value_per_transfer = payload.burn_fee / (payload.commit_outs.len() as u64);
        if value_per_transfer < DUST_UTXO_LIMIT {
            error!("Total burn fee not enough for number of outputs");
            return None;
        }
        for commit_to in payload.commit_outs.iter() {
            tx.output
                .push(commit_to.to_bitcoin_tx_out(value_per_transfer));
        }

        self.finalize_tx(
            &mut tx,
            payload.burn_fee + sunset_burn,
            utxos,
            signer,
            attempt,
        )?;

        increment_btc_ops_sent_counter();

        info!(
<<<<<<< HEAD
            "Miner node: submitting leader_block_commit op - {}, with burn fee {}",
            public_key.to_hex(), payload.burn_fee
=======
            "Miner node: submitting leader_block_commit op for {} - {}",
            &payload.block_header_hash,
            public_key.to_hex()
>>>>>>> a3fcb2d3
        );

        Some(tx)
    }

    fn prepare_tx(
        &mut self,
        public_key: &Secp256k1PublicKey,
        ops_fee: u64,
        attempt: u64,
    ) -> Option<(Transaction, Vec<UTXO>)> {
        let tx_fee = self.config.burnchain.burnchain_op_tx_fee;
        let amount_required = tx_fee + ops_fee;

        let utxos = if attempt > 1 && self.last_utxos.len() > 0 {
            // in RBF, you have to consume the same UTXOs
            self.last_utxos.clone()
        } else {
            // Fetch some UTXOs
            let new_utxos = match self.get_utxos(&public_key, amount_required) {
                Some(utxos) => utxos,
                None => {
                    debug!("No UTXOs for {}", &public_key.to_hex());
                    return None;
                }
            };
            self.last_utxos = new_utxos.clone();
            self.last_tx_len = 0;
            new_utxos
        };

        // Prepare a backbone for the tx
        let transaction = Transaction {
            input: vec![],
            output: vec![],
            version: 1,
            lock_time: 0,
        };

        Some((transaction, utxos))
    }

    fn finalize_tx(
        &mut self,
        tx: &mut Transaction,
        total_spent: u64,
        mut utxos: Vec<UTXO>,
        signer: &mut BurnchainOpSigner,
        attempt: u64,
    ) -> Option<()> {
        // spend UTXOs in decreasing order
        utxos.sort_by(|u1, u2| u1.amount.cmp(&u2.amount));
        utxos.reverse();

        // RBF
        let tx_fee = self.config.burnchain.burnchain_op_tx_fee
            + ((attempt.saturating_sub(1) * self.last_tx_len * self.min_relay_fee) / 1000);

        let public_key = signer.get_public_key();
        let mut total_consumed = 0;

        // select UTXOs until we have enough to cover the cost
        let mut utxos_consumed = vec![];
        for utxo in utxos.into_iter() {
            total_consumed += utxo.amount;
            utxos_consumed.push(utxo);

            if total_consumed >= total_spent + tx_fee {
                break;
            }
        }

        // Append the change output
        let change_address_hash = Hash160::from_data(&public_key.to_bytes());
        if total_consumed < total_spent + tx_fee {
            warn!(
                "Consumed total {} is less than intended spend: {}",
                total_consumed,
                total_spent + tx_fee
            );
            return None;
        }
        let value = total_consumed - total_spent - tx_fee;
        debug!("Payments value: {:?}, total_consumed: {:?}, total_spent: {:?}, tx_fee: {:?}, attempt: {:?}", value, total_consumed, total_spent, tx_fee, attempt);
        if value >= DUST_UTXO_LIMIT {
            let change_output = BitcoinAddress::to_p2pkh_tx_out(&change_address_hash, value);
            tx.output.push(change_output);
        } else {
            debug!("Not enough change to clear dust limit. Not adding change address.");
        }

        for (i, utxo) in utxos_consumed.into_iter().enumerate() {
            let input = TxIn {
                previous_output: OutPoint {
                    txid: utxo.txid,
                    vout: utxo.vout,
                },
                script_sig: Script::new(),
                sequence: 0xFFFFFFFD, // allow RBF
                witness: vec![],
            };
            tx.input.push(input);

            let script_pub_key = utxo.script_pub_key.clone();
            let sig_hash_all = 0x01;
            let sig_hash = tx.signature_hash(i, &script_pub_key, sig_hash_all);

            let sig1_der = {
                let message = signer
                    .sign_message(sig_hash.as_bytes())
                    .expect("Unable to sign message");
                message
                    .to_secp256k1_recoverable()
                    .expect("Unable to get recoverable signature")
                    .to_standard()
                    .serialize_der()
            };

            tx.input[i].script_sig = Builder::new()
                .push_slice(&[&*sig1_der, &[sig_hash_all as u8][..]].concat())
                .push_slice(&public_key.to_bytes())
                .into_script();
        }

        signer.dispose();

        // remember how long the transaction is, in case we need to RBF
        let tx_bytes = SerializedTx::new(tx.clone());
        debug!("Send transaction: {:?}", tx_bytes.to_hex());

        self.last_tx_len = tx_bytes.bytes.len() as u64;

        Some(())
    }

    fn build_user_burn_support_tx(
        &mut self,
        _payload: UserBurnSupportOp,
        _signer: &mut BurnchainOpSigner,
        _attempt: u64,
    ) -> Option<Transaction> {
        unimplemented!()
    }

    fn send_transaction(&self, transaction: SerializedTx) -> bool {
        let result = BitcoinRPCRequest::send_raw_transaction(&self.config, transaction.to_hex());
        match result {
            Ok(_) => true,
            Err(e) => {
                error!(
                    "Bitcoin RPC failure: transaction submission failed - {:?}",
                    e
                );
                false
            }
        }
    }

    /// wait until the ChainsCoordinator has processed sortitions up to the
    ///   canonical chain tip, or has processed up to height_to_wait
    pub fn wait_for_sortitions(&self, height_to_wait: Option<u64>) -> BurnchainTip {
        loop {
            let canonical_burnchain_tip = self
                .burnchain_db
                .as_ref()
                .expect("BurnchainDB not opened")
                .get_canonical_chain_tip()
                .unwrap();
            let canonical_sortition_tip =
                SortitionDB::get_canonical_burn_chain_tip(self.sortdb_ref().conn()).unwrap();
            if canonical_burnchain_tip.block_height == canonical_sortition_tip.block_height {
                let (_, state_transition) = self
                    .sortdb_ref()
                    .get_sortition_result(&canonical_sortition_tip.sortition_id)
                    .expect("Sortition DB error.")
                    .expect("BUG: no data for the canonical chain tip");

                return BurnchainTip {
                    block_snapshot: canonical_sortition_tip,
                    received_at: Instant::now(),
                    state_transition,
                };
            } else if let Some(height_to_wait) = height_to_wait {
                if canonical_sortition_tip.block_height >= height_to_wait {
                    let (_, state_transition) = self
                        .sortdb_ref()
                        .get_sortition_result(&canonical_sortition_tip.sortition_id)
                        .expect("Sortition DB error.")
                        .expect("BUG: no data for the canonical chain tip");

                    return BurnchainTip {
                        block_snapshot: canonical_sortition_tip,
                        received_at: Instant::now(),
                        state_transition,
                    };
                }
            }

            // yield some time
            sleep_ms(100);
        }
    }

    pub fn build_next_block(&self, num_blocks: u64) {
        debug!("Generate {} block(s)", num_blocks);
        let public_key = match &self.config.burnchain.local_mining_public_key {
            Some(public_key) => hex_bytes(public_key).expect("Invalid byte sequence"),
            None => panic!("Unable to make new block, mining public key"),
        };

        let pkh = Hash160::from_data(&public_key).to_bytes().to_vec();
        let (_, network_id) = self.config.burnchain.get_bitcoin_network();
        let address =
            BitcoinAddress::from_bytes(network_id, BitcoinAddressType::PublicKeyHash, &pkh)
                .expect("Public key incorrect");

        let result =
            BitcoinRPCRequest::generate_to_address(&self.config, num_blocks, address.to_b58());

        match result {
            Ok(_) => {}
            Err(e) => {
                error!("Bitcoin RPC failure: error generating block {:?}", e);
                panic!();
            }
        }
    }

    #[cfg(test)]
    pub fn invalidate_block(&self, block: &BurnchainHeaderHash) {
        info!("Invalidating block {}", &block);
        let request = BitcoinRPCRequest {
            method: "invalidateblock".into(),
            params: vec![json!(&block.to_string())],
            id: "stacks-forker".into(),
            jsonrpc: "2.0".into(),
        };
        if let Err(e) = BitcoinRPCRequest::send(&self.config, request) {
            error!("Bitcoin RPC failure: error invalidating block {:?}", e);
            panic!();
        }
    }

    #[cfg(test)]
    pub fn get_block_hash(&self, height: u64) -> BurnchainHeaderHash {
        let request = BitcoinRPCRequest {
            method: "getblockhash".into(),
            params: vec![json!(height)],
            id: "stacks-forker".into(),
            jsonrpc: "2.0".into(),
        };
        match BitcoinRPCRequest::send(&self.config, request) {
            Ok(v) => {
                BurnchainHeaderHash::from_hex(v.get("result").unwrap().as_str().unwrap()).unwrap()
            }
            Err(e) => {
                error!("Bitcoin RPC failure: error invalidating block {:?}", e);
                panic!();
            }
        }
    }
}

impl BurnchainController for BitcoinRegtestController {
    fn sortdb_ref(&self) -> &SortitionDB {
        self.db
            .as_ref()
            .expect("BUG: did not instantiate the burn DB")
    }

    fn sortdb_mut(&mut self) -> &mut SortitionDB {
        let burnchain = self.get_burnchain();

        let (db, burnchain_db) = burnchain.open_db(true).unwrap();
        self.db = Some(db);
        self.burnchain_db = Some(burnchain_db);

        match self.db {
            Some(ref mut sortdb) => sortdb,
            None => unreachable!(),
        }
    }

    fn get_chain_tip(&mut self) -> BurnchainTip {
        match &self.chain_tip {
            Some(chain_tip) => chain_tip.clone(),
            None => {
                unreachable!();
            }
        }
    }

    fn start(
        &mut self,
        target_block_height_opt: Option<u64>,
    ) -> Result<(BurnchainTip, u64), BurnchainControllerError> {
        // if no target block height is given, just fetch the first burnchain block.
        self.receive_blocks(
            false,
            target_block_height_opt.map_or_else(|| Some(1), |x| Some(x)),
        )
    }

    fn sync(
        &mut self,
        target_block_height_opt: Option<u64>,
    ) -> Result<(BurnchainTip, u64), BurnchainControllerError> {
        let (burnchain_tip, burnchain_height) = if self.config.burnchain.mode == "helium" {
            // Helium: this node is responsible for mining new burnchain blocks
            self.build_next_block(1);
            self.receive_blocks(true, None)?
        } else {
            // Neon: this node is waiting on a block to be produced
            self.receive_blocks(true, target_block_height_opt)?
        };

        // Evaluate process_exit_at_block_height setting
        if let Some(cap) = self.config.burnchain.process_exit_at_block_height {
            if burnchain_tip.block_snapshot.block_height >= cap {
                info!(
                    "Node succesfully reached the end of the ongoing {} blocks epoch!",
                    cap
                );
                info!("This process will automatically terminate in 30s, restart your node for participating in the next epoch.");
                sleep_ms(30000);
                std::process::exit(0);
            }
        }
        Ok((burnchain_tip, burnchain_height))
    }

    // returns true if the operation was submitted successfully, false otherwise
    fn submit_operation(
        &mut self,
        operation: BlockstackOperationType,
        op_signer: &mut BurnchainOpSigner,
        attempt: u64,
    ) -> bool {
        let transaction = match operation {
            BlockstackOperationType::LeaderBlockCommit(payload) => {
                self.build_leader_block_commit_tx(payload, op_signer, attempt)
            }
            BlockstackOperationType::LeaderKeyRegister(payload) => {
                self.build_leader_key_register_tx(payload, op_signer, attempt)
            }
            BlockstackOperationType::UserBurnSupport(payload) => {
                self.build_user_burn_support_tx(payload, op_signer, attempt)
            }
            BlockstackOperationType::PreStx(payload) => {
                self.build_pre_stacks_tx(payload, op_signer)
            }
            BlockstackOperationType::TransferStx(payload) => {
                self.build_transfer_stacks_tx(payload, op_signer, None)
            }
            BlockstackOperationType::StackStx(_payload) => unimplemented!(),
        };

        let transaction = match transaction {
            Some(tx) => SerializedTx::new(tx),
            _ => return false,
        };

        self.send_transaction(transaction)
    }

    #[cfg(test)]
    fn bootstrap_chain(&mut self, num_blocks: u64) {
        if let Some(local_mining_pubkey) = &self.config.burnchain.local_mining_public_key {
            let pk = hex_bytes(&local_mining_pubkey).expect("Invalid byte sequence");
            let pkh = Hash160::from_data(&pk).to_bytes().to_vec();
            let (_, network_id) = self.config.burnchain.get_bitcoin_network();
            let address =
                BitcoinAddress::from_bytes(network_id, BitcoinAddressType::PublicKeyHash, &pkh)
                    .expect("Public key incorrect");

            let _result = BitcoinRPCRequest::import_public_key(
                &self.config,
                &Secp256k1PublicKey::from_hex(local_mining_pubkey).unwrap(),
            );

            let result =
                BitcoinRPCRequest::generate_to_address(&self.config, num_blocks, address.to_b58());

            match result {
                Ok(_) => {}
                Err(e) => {
                    error!("Bitcoin RPC failure: error generating block {:?}", e);
                    panic!();
                }
            }
        }
    }
}

#[derive(Debug, Clone)]
struct SerializedTx {
    bytes: Vec<u8>,
}

impl SerializedTx {
    pub fn new(tx: Transaction) -> SerializedTx {
        let mut encoder = RawEncoder::new(Cursor::new(vec![]));
        tx.consensus_encode(&mut encoder)
            .expect("BUG: failed to serialize to a vec");
        let bytes: Vec<u8> = encoder.into_inner().into_inner();
        SerializedTx { bytes }
    }

    fn to_hex(&self) -> String {
        let formatted_bytes: Vec<String> =
            self.bytes.iter().map(|b| format!("{:02x}", b)).collect();
        format!("{}", formatted_bytes.join(""))
    }
}

#[derive(Debug, Clone, Deserialize)]
#[serde(rename_all = "camelCase")]
pub struct ParsedUTXO {
    txid: String,
    vout: u32,
    script_pub_key: String,
    amount: Box<RawValue>,
    confirmations: u32,
    spendable: bool,
    solvable: bool,
    desc: Option<String>,
    safe: bool,
}

#[derive(Clone)]
pub struct UTXO {
    pub txid: Sha256dHash,
    pub vout: u32,
    pub script_pub_key: Script,
    pub amount: u64,
}

impl ParsedUTXO {
    pub fn get_txid(&self) -> Option<Sha256dHash> {
        match hex_bytes(&self.txid) {
            Ok(ref mut txid) => {
                txid.reverse();
                Some(Sha256dHash::from(&txid[..]))
            }
            Err(err) => {
                warn!("Unable to get txid from UTXO {}", err);
                None
            }
        }
    }

    pub fn get_sat_amount(&self) -> Option<u64> {
        ParsedUTXO::serialized_btc_to_sat(self.amount.get())
    }

    pub fn serialized_btc_to_sat(amount: &str) -> Option<u64> {
        let comps: Vec<&str> = amount.split(".").collect();
        match comps[..] {
            [lhs, rhs] => {
                if rhs.len() > 8 {
                    warn!("Unexpected amount of decimals");
                    return None;
                }

                match (lhs.parse::<u64>(), rhs.parse::<u64>()) {
                    (Ok(btc), Ok(frac_part)) => {
                        let base: u64 = 10;
                        let btc_to_sat = base.pow(8);
                        let mut amount = btc * btc_to_sat;
                        let sat = frac_part * base.pow(8 - rhs.len() as u32);
                        amount += sat;
                        Some(amount)
                    }
                    (lhs, rhs) => {
                        warn!("Error while converting BTC to sat {:?} - {:?}", lhs, rhs);
                        return None;
                    }
                }
            }
            _ => None,
        }
    }

    pub fn sat_to_serialized_btc(amount: u64) -> String {
        let base: u64 = 10;
        let int_part = amount / base.pow(8);
        let frac_part = amount % base.pow(8);
        let amount = format!("{}.{:08}", int_part, frac_part);
        amount
    }

    pub fn get_script_pub_key(&self) -> Option<Script> {
        match hex_bytes(&self.script_pub_key) {
            Ok(bytes) => Some(bytes.into()),
            Err(_) => {
                warn!("Unable to get script pub key");
                None
            }
        }
    }
}

#[derive(Debug, Clone, Deserialize, Serialize)]
struct BitcoinRPCRequest {
    /// The name of the RPC call
    pub method: String,
    /// Parameters to the RPC call
    pub params: Vec<serde_json::Value>,
    /// Identifier for this Request, which should appear in the response
    pub id: String,
    /// jsonrpc field, MUST be "2.0"
    pub jsonrpc: String,
}

#[derive(Debug, Clone, Deserialize, Serialize)]
enum RPCError {
    Network(String),
    Parsing(String),
    Bitcoind(String),
}

type RPCResult<T> = Result<T, RPCError>;

impl BitcoinRPCRequest {
    fn build_rpc_request(config: &Config) -> Request {
        let url = {
            let url = config.burnchain.get_rpc_url();
            Url::parse(&url).expect(&format!("Unable to parse {} as a URL", url))
        };
        debug!(
            "BitcoinRPC builder: {:?}:{:?}@{}",
            &config.burnchain.username, &config.burnchain.password, &url
        );

        let mut req = Request::new(Method::Post, url);

        match (&config.burnchain.username, &config.burnchain.password) {
            (Some(username), Some(password)) => {
                let auth_token = format!("Basic {}", encode(format!("{}:{}", username, password)));
                req.append_header("Authorization", auth_token)
                    .expect("Unable to set header");
            }
            (_, _) => {}
        };
        req
    }

    pub fn generate_to_address(config: &Config, num_blocks: u64, address: String) -> RPCResult<()> {
        debug!("Generate {} blocks to {}", num_blocks, address);
        let payload = BitcoinRPCRequest {
            method: "generatetoaddress".to_string(),
            params: vec![num_blocks.into(), address.into()],
            id: "stacks".to_string(),
            jsonrpc: "2.0".to_string(),
        };

        BitcoinRPCRequest::send(&config, payload)?;
        Ok(())
    }

    pub fn list_unspent(
        config: &Config,
        addresses: Vec<String>,
        include_unsafe: bool,
        minimum_sum_amount: u64,
    ) -> RPCResult<Vec<UTXO>> {
        let min_conf = 0;
        let max_conf = 9999999;
        let minimum_amount = ParsedUTXO::sat_to_serialized_btc(minimum_sum_amount);

        let payload = BitcoinRPCRequest {
            method: "listunspent".to_string(),
            params: vec![
                min_conf.into(),
                max_conf.into(),
                addresses.into(),
                include_unsafe.into(),
                json!({ "minimumAmount": minimum_amount }),
            ],
            id: "stacks".to_string(),
            jsonrpc: "2.0".to_string(),
        };

        let mut res = BitcoinRPCRequest::send(&config, payload)?;

        match res.as_object_mut() {
            Some(ref mut object) => match object.get_mut("result") {
                Some(serde_json::Value::Array(entries)) => {
                    while let Some(entry) = entries.pop() {
                        let parsed_utxo: ParsedUTXO = match serde_json::from_value(entry) {
                            Ok(utxo) => utxo,
                            Err(err) => {
                                warn!("Failed parsing UTXO: {}", err);
                                continue;
                            }
                        };
                        let amount = match parsed_utxo.get_sat_amount() {
                            Some(amount) => amount,
                            None => continue,
                        };

                        if amount < minimum_sum_amount {
                            continue;
                        }

                        let script_pub_key = match parsed_utxo.get_script_pub_key() {
                            Some(script_pub_key) => script_pub_key,
                            None => {
                                continue;
                            }
                        };

                        let txid = match parsed_utxo.get_txid() {
                            Some(amount) => amount,
                            None => continue,
                        };

                        return Ok(vec![UTXO {
                            txid,
                            vout: parsed_utxo.vout,
                            script_pub_key,
                            amount,
                        }]);
                    }
                }
                _ => {
                    warn!("Failed to get UTXOs");
                }
            },
            _ => {
                warn!("Failed to get UTXOs");
            }
        };

        Ok(vec![])
    }

    pub fn send_raw_transaction(config: &Config, tx: String) -> RPCResult<()> {
        let payload = BitcoinRPCRequest {
            method: "sendrawtransaction".to_string(),
            params: vec![tx.into()],
            id: "stacks".to_string(),
            jsonrpc: "2.0".to_string(),
        };

        let json_resp = BitcoinRPCRequest::send(&config, payload)?;

        if let Some(e) = json_resp.get("error") {
            if !e.is_null() {
                error!("Error submitting transaction: {}", json_resp);
                return Err(RPCError::Bitcoind(json_resp.to_string()));
            }
        }
        Ok(())
    }

    pub fn import_public_key(config: &Config, public_key: &Secp256k1PublicKey) -> RPCResult<()> {
        let rescan = true;
        let label = "";

        let pkh = Hash160::from_data(&public_key.to_bytes())
            .to_bytes()
            .to_vec();
        let (_, network_id) = config.burnchain.get_bitcoin_network();
        let address =
            BitcoinAddress::from_bytes(network_id, BitcoinAddressType::PublicKeyHash, &pkh)
                .expect("Public key incorrect");

        let payload = BitcoinRPCRequest {
            method: "importaddress".to_string(),
            params: vec![address.to_b58().into(), label.into(), rescan.into()],
            id: "stacks".to_string(),
            jsonrpc: "2.0".to_string(),
        };

        BitcoinRPCRequest::send(&config, payload)?;
        Ok(())
    }

    fn send(config: &Config, payload: BitcoinRPCRequest) -> RPCResult<serde_json::Value> {
        let mut request = BitcoinRPCRequest::build_rpc_request(&config);

        let body = match serde_json::to_vec(&json!(payload)) {
            Ok(body) => body,
            Err(err) => {
                return Err(RPCError::Network(format!("RPC Error: {}", err)));
            }
        };
        request
            .append_header("Content-Type", "application/json")
            .expect("Unable to set header");
        request.set_body(body);

        let mut response = async_std::task::block_on(async move {
            let stream = match TcpStream::connect(config.burnchain.get_rpc_socket_addr()).await {
                Ok(stream) => stream,
                Err(err) => {
                    return Err(RPCError::Network(format!(
                        "Bitcoin RPC: connection failed - {:?}",
                        err
                    )))
                }
            };

            match client::connect(stream, request).await {
                Ok(response) => Ok(response),
                Err(err) => {
                    return Err(RPCError::Network(format!(
                        "Bitcoin RPC: invoking procedure failed - {:?}",
                        err
                    )))
                }
            }
        })?;

        let status = response.status();

        let (res, buffer) = async_std::task::block_on(async move {
            let mut buffer = Vec::new();
            let mut body = response.take_body();
            let res = body.read_to_end(&mut buffer).await;
            (res, buffer)
        });

        if !status.is_success() {
            return Err(RPCError::Network(format!(
                "Bitcoin RPC: status({}) != success, body is '{:?}'",
                status,
                match serde_json::from_slice::<serde_json::Value>(&buffer[..]) {
                    Ok(v) => v,
                    Err(_e) => serde_json::from_str("\"(unparseable)\"")
                        .expect("Failed to parse JSON literal"),
                }
            )));
        }

        if res.is_err() {
            return Err(RPCError::Network(format!(
                "Bitcoin RPC: unable to read body - {:?}",
                res
            )));
        }

        let payload = serde_json::from_slice::<serde_json::Value>(&buffer[..])
            .map_err(|e| RPCError::Parsing(format!("Bitcoin RPC: {}", e)))?;
        Ok(payload)
    }
}<|MERGE_RESOLUTION|>--- conflicted
+++ resolved
@@ -780,14 +780,10 @@
         increment_btc_ops_sent_counter();
 
         info!(
-<<<<<<< HEAD
-            "Miner node: submitting leader_block_commit op - {}, with burn fee {}",
-            public_key.to_hex(), payload.burn_fee
-=======
-            "Miner node: submitting leader_block_commit op for {} - {}",
+            "Miner node: submitting leader_block_commit op for {} - {}, with burn fee {}",
             &payload.block_header_hash,
-            public_key.to_hex()
->>>>>>> a3fcb2d3
+            public_key.to_hex(),
+            payload.burn_fee
         );
 
         Some(tx)
