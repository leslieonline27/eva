#!/usr/bin/env python
# -*- coding: utf-8 -*-
"""
    Registrar
    ~~~~~

    copyright: (c) 2014 by Halfmoon Labs, Inc.
    copyright: (c) 2015 by Blockstack.org

This file is part of Registrar.

    Registrar is free software: you can redistribute it and/or modify
    it under the terms of the GNU General Public License as published by
    the Free Software Foundation, either version 3 of the License, or
    (at your option) any later version.

    Registrar is distributed in the hope that it will be useful,
    but WITHOUT ANY WARRANTY; without even the implied warranty of
    MERCHANTABILITY or FITNESS FOR A PARTICULAR PURPOSE.  See the
    GNU General Public License for more details.

    You should have received a copy of the GNU General Public License
    along with Registrar. If not, see <http://www.gnu.org/licenses/>.
"""

import sys

from time import sleep

from .nameops import get_blockchain_record
from .nameops import usernameRegistered, ownerUsername

from .config import DEFAULT_NAMESPACE
from .config import BTC_PRIV_KEY
from .config import RATE_LIMIT_TX

from .utils import get_hash, check_banned_email, nmc_to_btc_address
from .utils import config_log

from .network import get_bs_client
from .db import users, registrations, updates
from .db import get_db_user_from_id
from .db import register_queue, update_queue

from .queue import cleanup_queue, add_to_queue, alreadyinQueue

log = config_log(__name__)


def register_user(fqu, profile, btc_address):

    bs_client = get_bs_client()

    if alreadyinQueue(register_queue, fqu):
        log.debug("Already in queue: %s" % fqu)
        return

    if usernameRegistered(fqu):
        log.debug("Already registered %s" % fqu)
        return

    profile_hash = get_hash(profile)

    log.debug("Registering (%s, %s, %s)" % (fqu, btc_address, profile_hash))

    try:
        resp = bs_client.name_import(fqu, btc_address, profile_hash,
                                     BTC_PRIV_KEY)
        resp = resp[0]
    except Exception as e:
        log.debug(e)
        return

    if 'transaction_hash' in resp:
        add_to_queue(register_queue, fqu, profile, profile_hash, btc_address,
                     resp['transaction_hash'])
    else:
        log.debug("Error registering: %s" % fqu)
        log.debug(resp)

<<<<<<< HEAD
    sleep(1)

=======
>>>>>>> fb1c4cd1

def update_user(fqu, profile, btc_address):

    bs_client = get_bs_client()

    if alreadyinQueue(update_queue, fqu):
        log.debug("Already in queue: %s" % fqu)
        return

    if not ownerUsername(fqu, btc_address):
        log.debug("Don't own this name")
        return

    profile_hash = get_hash(profile)

    log.debug("Updating (%s, %s, %s)" % (fqu, btc_address, profile_hash))

    try:
        resp = bs_client.name_import(fqu, btc_address, profile_hash, BTC_PRIV_KEY)
        resp = resp[0]
    except Exception as e:
        log.debug(e)
        return

    if 'transaction_hash' in resp:
        add_to_queue(update_queue, fqu, profile, profile_hash, btc_address,
                     resp['transaction_hash'])
    else:
        log.debug("Error updating: %s" % fqu)
        log.debug(resp)

<<<<<<< HEAD
    sleep(1)

=======
>>>>>>> fb1c4cd1

def register_new_users(spam_protection=False):

    counter = 0

    for new_user in registrations.find(no_cursor_timeout=True):

        user = get_db_user_from_id(new_user)

        if user is None:
            log.debug("No such user, need to remove: %s" % new_user['_id'])
            #registrations.remove({'_id': new_user['_id']})
            continue

        # for spam protection
        if check_banned_email(user['email']):
            if spam_protection:
                #users.remove({"email": user['email']})
                log.debug("Deleting spam %s, %s" % (user['email'], user['username']))
                continue
            else:
                log.debug("Need to delete %s, %s" % (user['email'], user['username']))
                continue

        bs_client = get_bs_client()

        fqu = user['username'] + "." + DEFAULT_NAMESPACE
        btc_address = nmc_to_btc_address(user['namecoin_address'])
        profile = user['profile']

        log.debug("-" * 5)
        log.debug("Processing: %s" % fqu)

        if usernameRegistered(fqu):
            log.debug("Already registered %s" % fqu)

            resp = get_blockchain_record(fqu)

            if 'value_hash' not in resp:
                log.debug("ERROR in resp")
                log.debug(resp)
                break

            if resp['value_hash'] == get_hash(user['profile']):
                registrations.remove({"user_id": new_user['user_id']})
                log.debug("Removing registration")
            else:
                log.debug("Latest profile not on blockchain, need to update")
                update_user(fqu, profile, btc_address)

        else:

            log.debug("Not registered: %s" % fqu)
            register_user(fqu, profile, btc_address)

            counter += 1

            if counter == RATE_LIMIT_TX:
                log.debug("Reached limit. Breaking.")
                break


def update_users_bulk():

    counter = 0

    for new_user in updates.find(no_cursor_timeout=True):

        user = get_db_user_from_id(new_user)

        if user is None:
            continue

        bs_client = get_bs_client()

        fqu = user['username'] + "." + DEFAULT_NAMESPACE
        btc_address = nmc_to_btc_address(user['namecoin_address'])
        profile = user['profile']

        if usernameRegistered(fqu):

            resp = get_blockchain_record(fqu)

            if 'error' in resp:
                log.debug("ERROR: %s, %s" % (fqu, resp))
                continue

            if resp['value_hash'] == get_hash(user['profile']):
                log.debug("profile match, removing: %s" % fqu)
                updates.remove({"user_id": new_user['user_id']})
            else:
                if ownerUsername(fqu, btc_address):
                    update_user(fqu, profile, btc_address)

                    counter += 1

                    if counter == RATE_LIMIT_TX:
                        log.debug("Reached limit. Breaking.")
                        break
                else:
                    log.debug("Cannot update (wrong owner): %s " % fqu)
                    updates.remove({"user_id": new_user['user_id']})
        else:

            log.debug("Not registered: %s" % fqu)


def reprocess_user(username):

    user = users.find_one({"username": username})
    fqu = user['username'] + "." + DEFAULT_NAMESPACE
    btc_address = nmc_to_btc_address(user['namecoin_address'])
    profile = user['profile']

    log.debug("Reprocessing update: %s" % fqu)
    update_user(fqu, profile, btc_address)

if __name__ == '__main__':

    try:
        command = sys.argv[1]
    except:
        log.info("Options are register, update, clean")
        exit(0)

    if command == "register":
        register_new_users()
    elif command == "update":
        update_users_bulk()
    elif command == "clean":
        cleanup_queue(update_queue)
        cleanup_queue(register_queue)
    elif command == "reprocess":

        try:
            username = sys.argv[2]
        except:
            log.info("Usage error: reprocess <username>")
            exit(0)

        reprocess_user(username)<|MERGE_RESOLUTION|>--- conflicted
+++ resolved
@@ -78,11 +78,6 @@
         log.debug("Error registering: %s" % fqu)
         log.debug(resp)
 
-<<<<<<< HEAD
-    sleep(1)
-
-=======
->>>>>>> fb1c4cd1
 
 def update_user(fqu, profile, btc_address):
 
@@ -114,11 +109,6 @@
         log.debug("Error updating: %s" % fqu)
         log.debug(resp)
 
-<<<<<<< HEAD
-    sleep(1)
-
-=======
->>>>>>> fb1c4cd1
 
 def register_new_users(spam_protection=False):
 
